--- conflicted
+++ resolved
@@ -71,10 +71,6 @@
 
     os.makedirs(out_dir, exist_ok=True)
 
-<<<<<<< HEAD
-=======
-
->>>>>>> d7fb3282
     #%% Load detector output
 
     with open(detector_output_path) as f:
@@ -124,11 +120,7 @@
         if is_azure:
             blob_uri = sas_blob_utils.build_blob_uri(
                 container_uri=images_dir, blob_name=image_id)
-<<<<<<< HEAD
-            if not sas_blob_utils.check_blob_existence(blob_uri):
-=======
             if not sas_blob_utils.check_blob_exists(blob_uri):
->>>>>>> d7fb3282
                 container = sas_blob_utils.get_container_from_uri(images_dir)
                 print(f'Image {image_id} not found in blob container '
                       f'{container}; skipped.')
@@ -170,10 +162,7 @@
     """Main function."""
 
     parser = argparse.ArgumentParser(
-<<<<<<< HEAD
-=======
         formatter_class=argparse.ArgumentDefaultsHelpFormatter,
->>>>>>> d7fb3282
         description='Annotate the bounding boxes predicted by a detector above '
                     'some confidence threshold, and save the annotated images.')
     parser.add_argument(
@@ -206,11 +195,7 @@
     parser.add_argument(
         '-w', '--output_image_width', type=int, default=700,
         help='Integer, desired width in pixels of the output annotated images. '
-<<<<<<< HEAD
              'Use -1 to not resize. Default: 700.')
-=======
-             'Use -1 to not resize.')
->>>>>>> d7fb3282
     parser.add_argument(
         '-r', '--random_seed', type=int, default=None,
         help='Integer, for deterministic order of image sampling')
