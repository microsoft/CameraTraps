--- conflicted
+++ resolved
@@ -41,6 +41,7 @@
 error_names_for_retry = ['ConnectionError']
 
 DEFAULT_BOX_THICKNESS = 4                
+
 
 #%% Functions
 
@@ -696,11 +697,7 @@
 
 def draw_bounding_boxes_on_file(input_file, output_file, detections, confidence_threshold=0.0,
                                 detector_label_map=DEFAULT_DETECTOR_LABEL_MAP,
-<<<<<<< HEAD
                                 thickness=DEFAULT_BOX_THICKNESS, expansion=0):
-=======
-                                thickness=4, expansion=0):
->>>>>>> 4536589b
     """
     Render detection bounding boxes on an image loaded from file, writing the results to a
     new image file.
@@ -723,12 +720,7 @@
     render_detection_bounding_boxes(
             detections, image, label_map=detector_label_map,
             confidence_threshold=confidence_threshold,
-<<<<<<< HEAD
             thickness=thickness,expansion=expansion)
-=======
-            thickness=thickness,
-            expansion=expansion)
->>>>>>> 4536589b
 
     image.save(output_file)
 
