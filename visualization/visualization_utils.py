--- conflicted
+++ resolved
@@ -28,11 +28,7 @@
 
 #%% Functions
 
-<<<<<<< HEAD
 def open_image(input_file: Union[str, BytesIO]) -> Image:
-=======
-def open_image(input_file: Union[str, BytesIO]) -> Image.Image:
->>>>>>> d7fb3282
     """Opens an image in binary format using PIL.Image and converts to RGB mode.
 
     This operation is lazy; image will not be actually loaded until the first
@@ -48,17 +44,14 @@
     """
     if (isinstance(input_file, str)
             and input_file.startswith(('http://', 'https://'))):
-<<<<<<< HEAD
         response = requests.get(input_file)
         image = Image.open(BytesIO(response.content))
-=======
         try:
             response = requests.get(input_file)
             image = Image.open(BytesIO(response.content))
         except Exception as e:
             print('Error opening image {}: {}'.format(input_file,str(e)))
             raise
->>>>>>> d7fb3282
     else:
         image = Image.open(input_file)
     if image.mode not in ('RGBA', 'RGB', 'L'):
@@ -70,11 +63,7 @@
     return image
 
 
-<<<<<<< HEAD
 def load_image(input_file: Union[str, BytesIO]) -> Image:
-=======
-def load_image(input_file: Union[str, BytesIO]) -> Image.Image:
->>>>>>> d7fb3282
     """Loads the image at input_file as a PIL Image into memory.
 
     Image.open() used in open_image() is lazy and errors will occur downstream
@@ -587,9 +576,6 @@
 
     display_boxes = np.array(display_boxes)
     draw_bounding_boxes_on_image(image, display_boxes, classes, display_strs=display_strs,
-<<<<<<< HEAD
-                                 thickness=thickness, expansion=expansion)
-=======
                                  thickness=thickness, expansion=expansion)
 
 
@@ -606,7 +592,4 @@
             detections, image, label_map=detector_label_map,
             confidence_threshold=confidence_threshold)
 
-    image.save(output_file)        
-
-        
->>>>>>> d7fb3282
+    image.save(output_file)