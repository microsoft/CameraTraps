--- conflicted
+++ resolved
@@ -49,13 +49,8 @@
 serialized_structures_file = os.path.join(taxonomy_download_dir,
                                           'serialized_taxonomies.p')
 
-<<<<<<< HEAD
-# these are un-initialized globals that must be initialized by
-# the initialize_taxonomy_lookup() function below
-=======
 # These are un-initialized globals that must be initialized by
 # the initialize_taxonomy_lookup() function below.
->>>>>>> d7fb3282
 inat_taxonomy: pd.DataFrame
 gbif_taxonomy: pd.DataFrame
 gbif_common_mapping: pd.DataFrame
@@ -354,12 +349,8 @@
                       taxon_id_to_row: Mapping[str, int],
                       taxon_id_to_vernacular: Mapping[str, Set[str]],
                       taxonomy: pd.DataFrame,
-<<<<<<< HEAD
-                      source_name: str) -> List[Dict[str, Any]]:
-=======
                       source_name: str,
                       query: str) -> List[Dict[str, Any]]:
->>>>>>> d7fb3282
     """
     Given a data frame that's a set of rows from one of our taxonomy tables,
     walks the taxonomy hierarchy from each row to put together a full taxonomy
@@ -400,17 +391,10 @@
                 break
             parent_taxon_id = current_row['parentNameUsageID'].astype('int64')
             if parent_taxon_id not in taxon_id_to_row:
-<<<<<<< HEAD
-                # this can happen because we remove questionable rows from the
-                # GBIF taxonomy
-                print(f'No row exists for parent_taxon_id {parent_taxon_id}. '
-                      f'child taxon_id: {taxon_id}')
-=======
                 # This can happen because we remove questionable rows from the
                 # GBIF taxonomy
                 print(f'Warning: no row exists for parent_taxon_id {parent_taxon_id},' + \
                       f'child taxon_id: {taxon_id}, query: {query}')
->>>>>>> d7fb3282
                 break
             i_parent_row = taxon_id_to_row[parent_taxon_id]
             current_row = taxonomy.iloc[i_parent_row]
@@ -492,17 +476,10 @@
     # Walk both taxonomies
     inat_matching_trees = traverse_taxonomy(
         inat_row_indices, inat_taxon_id_to_row, inat_taxon_id_to_vernacular,
-<<<<<<< HEAD
-        inat_taxonomy, 'inat')
-    gbif_matching_trees = traverse_taxonomy(
-        gbif_row_indices, gbif_taxon_id_to_row, gbif_taxon_id_to_vernacular,
-        gbif_taxonomy, 'gbif')
-=======
         inat_taxonomy, 'inat', query)
     gbif_matching_trees = traverse_taxonomy(
         gbif_row_indices, gbif_taxon_id_to_row, gbif_taxon_id_to_vernacular,
         gbif_taxonomy, 'gbif', query)
->>>>>>> d7fb3282
 
     return gbif_matching_trees + inat_matching_trees
 
