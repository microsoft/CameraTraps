--- conflicted
+++ resolved
@@ -1,8 +1,4 @@
-<<<<<<< HEAD
-"""
-=======
 r"""
->>>>>>> d7fb3282
 This program compiles an Excel spreadsheet for manually mapping dataset-specific
 species names to a common taxonomy.
 
@@ -32,26 +28,14 @@
 DATASETS_TO_INCLUDE_IN_SPREADSHEET specified below. This is usually the datasets
 just ingested that need their species names mapped next.
 
-<<<<<<< HEAD
-Leave out the flag `--query_species` if you only want to prepare the spreadsheet
-=======
 Leave out the flag `--query-species` if you only want to prepare the spreadsheet
->>>>>>> d7fb3282
 using previously queried species presence result.
 
 
 Example invocation:
-<<<<<<< HEAD
-```
-python taxonomy_mapping/species_by_dataset.py \
-    --output_dir /Users/siyuyang/Source/temp_data/CameraTrap/megadb_query_results/species_by_dataset_trial \
-    --query_species
-```
-=======
     python taxonomy_mapping/species_by_dataset.py \
         --output-dir $HOME/megadb_query_results/species_by_dataset_trial \
         --query-species
->>>>>>> d7fb3282
 """
 
 import argparse
@@ -81,22 +65,12 @@
     'sulross_kitfox',
     'idfg_swwlf_2019'
 ]
-<<<<<<< HEAD
-
-=======
->>>>>>> d7fb3282
+
 
 def query_species_by_dataset(megadb_utils: MegadbUtils,
                              output_dir: str) -> None:
     """For each dataset, creates a JSON file specifying species counts.
 
-<<<<<<< HEAD
-=======
-def query_species_by_dataset(megadb_utils: MegadbUtils,
-                             output_dir: str) -> None:
-    """For each dataset, creates a JSON file specifying species counts.
-
->>>>>>> d7fb3282
     Skips dataset if a JSON file for it already exists.
     """
     # which datasets are already processed?
@@ -312,15 +286,6 @@
 def main():
     parser = argparse.ArgumentParser()
     parser.add_argument(
-<<<<<<< HEAD
-        '--output_dir', required=True,
-        help='Path to directory where the JSONs containing species count for '
-             'each dataset live')
-    parser.add_argument(
-        '--query_species', action='store_true',
-        help='If flagged, query what species are present in a dataset. '
-             'Otherwise, create a spreadsheet for labeling the taxonomy')
-=======
         '-o', '--output-dir', required=True,
         help='Path to directory where the JSONs containing species count for '
              'each dataset live')
@@ -328,7 +293,6 @@
         '-q', '--query-species', action='store_true',
         help='Query what species are present in a dataset. '
              'Otherwise, create a spreadsheet for labeling the taxonomy.')
->>>>>>> d7fb3282
     args = parser.parse_args()
 
     assert 'COSMOS_ENDPOINT' in os.environ and 'COSMOS_KEY' in os.environ
