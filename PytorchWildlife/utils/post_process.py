# Copyright (c) Microsoft Corporation. All rights reserved.
# Licensed under the MIT License.

""" Post-processing functions."""

import os
import numpy as np
import json
import cv2
from PIL import Image
import supervision as sv
import shutil
from pathlib import Path

__all__ = [
    "save_detection_images",
    "save_detection_images_dots",
    "save_crop_images",
    "save_detection_json",
    "save_detection_classification_json",
    "save_detection_timelapse_json",
    "save_detection_classification_timelapse_json",
    "detection_folder_separation"
]


# !!! Output paths need to be optimized !!!
def save_detection_images(results, output_dir, input_dir = None, overwrite=False):
    """
    Save detected images with bounding boxes and labels annotated.

    Args:
        results (list or dict):
            Detection results containing image ID, detections, and labels.
        output_dir (str):
            Directory to save the annotated images.
        overwrite (bool):
            Whether overwriting existing image folders. Default to False.
    """
<<<<<<< HEAD
    box_annotator = sv.BoxAnnotator(thickness=4)
    lab_annotator = sv.LabelAnnotator(text_color=sv.Color.BLACK, text_thickness=4, text_scale=2)
=======
    box_annotator = sv.BoundingBoxAnnotator(thickness=4)
    #lab_annotator = sv.LabelAnnotator(text_color=sv.Color.BLACK, text_thickness=4, text_scale=2) #TODO: Color error
    lab_annotator = sv.LabelAnnotator(text_position=sv.Position.CENTER)   
>>>>>>> a39e9e2d
    os.makedirs(output_dir, exist_ok=True)

    with sv.ImageSink(target_dir_path=output_dir, overwrite=True) as sink: 
        if isinstance(results, list):
            for entry in results:
                annotated_img = lab_annotator.annotate(
                    scene=box_annotator.annotate(
                        scene=np.array(Image.open(entry["img_id"]).convert("RGB")),
                        detections=entry["detections"],
                    ),
                    detections=entry["detections"],
                    labels=entry["labels"],
                )
                sink.save_image(
                    image=cv2.cvtColor(annotated_img, cv2.COLOR_RGB2BGR), image_name=entry["img_id"].rsplit(os.sep, 1)[1]
                )
        else:
            annotated_img = lab_annotator.annotate(
                scene=box_annotator.annotate(
                    scene=np.array(Image.open(results["img_id"]).convert("RGB")),
                    detections=results["detections"],
                ),
                detections=results["detections"],
                labels=results["labels"],
            )
            sink.save_image(
                image=cv2.cvtColor(annotated_img, cv2.COLOR_RGB2BGR), image_name=results["img_id"].rsplit(os.sep, 1)[1]
            )

def save_detection_images_dots(results, output_dir, input_dir = None, overwrite=False):
    """
    Save detected images with bounding boxes and labels annotated.

    Args:
        results (list or dict):
            Detection results containing image ID, detections, and labels.
        output_dir (str):
            Directory to save the annotated images.
        overwrite (bool):
            Whether overwriting existing image folders. Default to False.
    """
    dot_annotator = sv.DotAnnotator(radius=6)  
    lab_annotator = sv.LabelAnnotator(text_position=sv.Position.BOTTOM_RIGHT)   
    os.makedirs(output_dir, exist_ok=True)
    
    with sv.ImageSink(target_dir_path=output_dir, overwrite=True) as sink: # TODO:Overwrite parameter is not used as in the original function
        if isinstance(results, list):
            for entry in results:
                annotated_img = lab_annotator.annotate(
                    scene=dot_annotator.annotate(
                        scene=np.array(Image.open(entry["img_id"]).convert("RGB")),
                        detections=entry["detections"],
                    ),
                    detections=entry["detections"],
                    labels=entry["labels"],
                )
                sink.save_image(
                    image=cv2.cvtColor(annotated_img, cv2.COLOR_RGB2BGR), image_name=entry["img_id"].rsplit(os.sep, 1)[1]
                )
        else:
            annotated_img = lab_annotator.annotate(
                scene=dot_annotator.annotate(
                    scene=np.array(Image.open(results["img_id"]).convert("RGB")),
                    detections=results["detections"],
                ),
                detections=results["detections"],
                labels=results["labels"],
            )
            sink.save_image(
                image=cv2.cvtColor(annotated_img, cv2.COLOR_RGB2BGR), image_name=results["img_id"].rsplit(os.sep, 1)[1]
            )


# !!! Output paths need to be optimized !!!
def save_crop_images(results, output_dir, input_dir = None, overwrite=False):
    """
    Save cropped images based on the detection bounding boxes.

    Args:
        results (list):
            Detection results containing image ID and detections.
        output_dir (str):
            Directory to save the cropped images.
        overwrite (bool):
            Whether overwriting existing image folders. Default to False.
    """
    if isinstance(results, dict):
        results = [results]

    assert isinstance(results, list)
    os.makedirs(output_dir, exist_ok=True)
    with sv.ImageSink(target_dir_path=output_dir, overwrite=True) as sink:
        for entry in results:
            for i, (xyxy, cat) in enumerate(zip(entry["detections"].xyxy, entry["detections"].class_id)):
                cropped_img = sv.crop_image(
                    image=np.array(Image.open(entry["img_id"]).convert("RGB")), xyxy=xyxy
                )
                sink.save_image(
                    image=cv2.cvtColor(cropped_img, cv2.COLOR_RGB2BGR),
                    image_name="{}_{}_{}".format(
                        int(cat), i, entry["img_id"].rsplit(os.sep, 1)[1]
                    ),
                )

def save_detection_json(det_results, output_dir, categories=None, exclude_category_ids=[], exclude_file_path=None):
    """
    Save detection results to a JSON file.

    Args:
        results (list):
            Detection results containing image ID, bounding boxes, category, and confidence.
        output_dir (str):
            Path to save the output JSON file.
        categories (list, optional):
            List of categories for detected objects. Defaults to None.
        exclude_category_ids (list, optional):
            List of category IDs to exclude from the output. Defaults to []. Category IDs can be found in the definition of each models.
        exclude_file_path (str, optional):
            We can exclude the some path sections from the image ID. Defaults to None.
    """
    json_results = {"annotations": [], "categories": categories}

    for det_r in det_results:

        # Category filtering
        img_id = det_r["img_id"]
        category = det_r["detections"].class_id

        bbox = det_r["detections"].xyxy.astype(int)[~np.isin(category, exclude_category_ids)]
        confidence =  det_r["detections"].confidence[~np.isin(category, exclude_category_ids)]
        category = category[~np.isin(category, exclude_category_ids)]

        # if not all([x in exclude_category_ids for x in category]):
        json_results["annotations"].append(
            {
                "img_id": img_id.replace(exclude_file_path + os.sep, '') if exclude_file_path else img_id,
                "bbox": bbox.tolist(),
                "category": category.tolist(),
                "confidence": confidence.tolist(),
            }
        )

    with open(output_dir, "w") as f:
        json.dump(json_results, f, indent=4)


def save_detection_timelapse_json(
    det_results, output_dir, categories=None,
    exclude_category_ids=[], exclude_file_path=None, info={"detector": "megadetector_v5"}
    ):
    """
    Save detection results to a JSON file.

    Args:
        results (list):
            Detection results containing image ID, bounding boxes, category, and confidence.
        output_dir (str):
            Path to save the output JSON file.
        categories (list, optional):
            List of categories for detected objects. Defaults to None.
        exclude_category_ids (list, optional):
            List of category IDs to exclude from the output. Defaults to []. Category IDs can be found in the definition of each models.
        exclude_file_path (str, optional):
            Some time, Timelapse has path issues. We can exclude the some path sections from the image ID. Defaults to None.
        detector (dict, optional):
            Default Timelapse info. Defaults to {"detector": "megadetector_v5}.
    """

    json_results = {
        "info": info,
        "detection_categories": categories,
        "images": []
    }

    for det_r in det_results:

        img_id = det_r["img_id"]
        category_id_list = det_r["detections"].class_id

        bbox_list = det_r["detections"].xyxy.astype(int)[~np.isin(category_id_list, exclude_category_ids)]
        confidence_list =  det_r["detections"].confidence[~np.isin(category_id_list, exclude_category_ids)]
        normalized_bbox_list = np.array(det_r["normalized_coords"])[~np.isin(category_id_list, exclude_category_ids)]
        category_id_list = category_id_list[~np.isin(category_id_list, exclude_category_ids)]

        # if not all([x in exclude_category_ids for x in category_id_list]):
        image_annotations = {
            "file": img_id.replace(exclude_file_path + os.sep, '') if exclude_file_path else img_id,
            "max_detection_conf": float(max(confidence_list)) if len(confidence_list) > 0 else '',
            "detections": []
        }
        for i in range(len(bbox_list)):
            normalized_bbox = [float(y) for y in normalized_bbox_list[i]]
            detection = {
                "category": str(category_id_list[i]),
                "conf": float(confidence_list[i]),
                "bbox": [normalized_bbox[0], normalized_bbox[1], normalized_bbox[2]-normalized_bbox[0], normalized_bbox[3]-normalized_bbox[1]],
                "classifications": []
            }

            image_annotations["detections"].append(detection)

        json_results["images"].append(image_annotations)

    with open(output_dir, "w") as f:
        json.dump(json_results, f, indent=4)


def save_detection_classification_json(
    det_results, clf_results, output_path, det_categories=None, clf_categories=None, exclude_file_path=None
):
    """
    Save classification results to a JSON file.

    Args:
        det_results (list):
            Detection results containing image ID, bounding boxes, detection category, and confidence.
        clf_results (list):
            classification results containing image ID, classification category, and confidence.
        output_dir (str):
            Path to save the output JSON file.
        det_categories (list, optional):
            List of categories for detected objects. Defaults to None.
        clf_categories (list, optional):
            List of categories for classified objects. Defaults to None.
        exclude_file_path (str, optional):
            We can exclude the some path sections from the image ID. Defaults to None.
    """

    json_results = {
        "annotations": [],
        "det_categories": det_categories,
        "clf_categories": clf_categories,
    }

    with open(output_path, "w") as f:
        counter = 0
        for det_r in det_results:
            clf_categories = []
            clf_confidence = []
            for i in range(counter, len(clf_results)):
                clf_r = clf_results[i]
                if clf_r["img_id"] == det_r["img_id"]:
                    clf_categories.append(clf_r["class_id"])
                    clf_confidence.append(clf_r["confidence"])
                    counter += 1
                else:
                    break

            json_results["annotations"].append(
                {
                    "img_id": str(det_r["img_id"]).replace(exclude_file_path + os.sep, '') if exclude_file_path else str(det_r["img_id"]),
                    "bbox": [
                        [int(x) for x in sublist]
                        for sublist in det_r["detections"].xyxy.astype(int).tolist()
                    ],
                    "det_category": [
                        int(x) for x in det_r["detections"].class_id.tolist()
                    ],
                    "det_confidence": [
                        float(x) for x in det_r["detections"].confidence.tolist()
                    ],
                    "clf_category": [int(x) for x in clf_categories],
                    "clf_confidence": [float(x) for x in clf_confidence],
                }
            )
        json.dump(json_results, f, indent=4)


def save_detection_classification_timelapse_json(
    det_results, clf_results, output_path, det_categories=None, clf_categories=None,
    exclude_file_path=None, info={"detector": "megadetector_v5"}
):
    """
    Save detection and classification results to a JSON file in the specified format.

    Args:
        det_results (list):
            Detection results containing image ID, bounding boxes, detection category, and confidence.
        clf_results (list):
            Classification results containing image ID, classification category, and confidence.
        output_path (str):
            Path to save the output JSON file.
        det_categories (dict, optional):
            Dictionary of categories for detected objects. Defaults to None.
        clf_categories (dict, optional):
            Dictionary of categories for classified objects. Defaults to None.
        exclude_file_path (str, optional):
            We can exclude the some path sections from the image ID. Defaults to None.
    """
    json_results = {
        "info": info,
        "detection_categories": det_categories,
        "classification_categories": clf_categories,
        "images": []
    }

    for det_r in det_results:
        image_annotations = {
            "file": str(det_r["img_id"]).replace(exclude_file_path + os.sep, '') if exclude_file_path else str(det_r["img_id"]),
            "max_detection_conf": float(max(det_r["detections"].confidence)) if len(det_r["detections"].confidence) > 0 else '',
            "detections": []
        }

        for i in range(len(det_r["detections"])):
            det = det_r["detections"][i]
            normalized_bbox = [float(y) for y in det_r["normalized_coords"][i]]
            detection = {
                "category": str(det.class_id[0]),
                "conf": float(det.confidence[0]),
                "bbox": [normalized_bbox[0], normalized_bbox[1], normalized_bbox[2]-normalized_bbox[0], normalized_bbox[3]-normalized_bbox[1]],
                "classifications": []
            }

            # Find classifications for this detection
            for clf_r in clf_results:
                if clf_r["img_id"] == det_r["img_id"]:
                    detection["classifications"].append([str(clf_r["class_id"]), float(clf_r["confidence"])])

            image_annotations["detections"].append(detection)

        json_results["images"].append(image_annotations)

    with open(output_path, "w") as f:
        json.dump(json_results, f, indent=4)


def detection_folder_separation(json_file, img_path, destination_path, confidence_threshold):
    """
    Processes detection data from a JSON file to sort images into 'Animal' or 'No_animal' directories
    based on detection categories and confidence levels.

    This function reads a JSON formatted file containing annotations of image detections.
    Each image is checked for detections with category '0' and a confidence level above the specified
    threshold. If such detections are found, the image is categorized under 'Animal'. Images without
    any category '0' detections above the threshold, including those with no detections at all, are 
    categorized under 'No_animal'.

    Parameters:
    - json_file (str): Path to the JSON file containing detection data.
    - destination_path (str): Base path where 'Animal' and 'No_animal' folders will be created
                              and into which images will be sorted and copied.
    - source_images_directory (str): Path to the directory containing the source images to be processed.
    - confidence_threshold (float): The confidence threshold to consider a detection as valid.

    Effects:
    - Reads from the specified `json_file`.
    - Copies files from `source_images_directory` to either `destination_path/Animal` or
      `destination_path/No_animal` based on the detection data and confidence level.

    Note:
    - The function assumes that the JSON file structure includes keys 'annotations', each containing
      'img_id', 'bbox', 'category', and 'confidence'. It does not handle missing keys or unexpected
      JSON structures and may raise an exception in such cases.
    - Directories `Animal` and `No_animal` are created if they do not already exist.
    - Images are copied, not moved; original images remain in the source directory.
    """

    # Load JSON data from the file
    with open(json_file, 'r') as file:
        data = json.load(file)
    
    # Ensure the destination directories exist
    os.makedirs(destination_path, exist_ok=True)
    animal_path = os.path.join(destination_path, "Animal")
    no_animal_path = os.path.join(destination_path, "No_animal")
    os.makedirs(animal_path, exist_ok=True)
    os.makedirs(no_animal_path, exist_ok=True)
    
    # Process each image detection
    i = 0
    for item in data['annotations']:
        i+=1
        img_id = item['img_id']
        categories = item['category']
        confidences = item['confidence']
        
        # Check if there is any category '0' with confidence above the threshold
        file_targeted_for_animal = False
        for category, confidence in zip(categories, confidences):
            if category == 0 and confidence > confidence_threshold:
                file_targeted_for_animal = True
                break
        
        if file_targeted_for_animal:
            target_folder = animal_path
        else:
            target_folder = no_animal_path
        
        # Construct the source and destination file paths
        src_file_path = os.path.join(img_path, img_id)
        dest_file_path = os.path.join(target_folder, os.path.basename(img_id))
        
        # Copy the file to the appropriate directory
        shutil.copy(src_file_path, dest_file_path)

    return "{} files were successfully separated".format(i)<|MERGE_RESOLUTION|>--- conflicted
+++ resolved
@@ -37,14 +37,8 @@
         overwrite (bool):
             Whether overwriting existing image folders. Default to False.
     """
-<<<<<<< HEAD
     box_annotator = sv.BoxAnnotator(thickness=4)
     lab_annotator = sv.LabelAnnotator(text_color=sv.Color.BLACK, text_thickness=4, text_scale=2)
-=======
-    box_annotator = sv.BoundingBoxAnnotator(thickness=4)
-    #lab_annotator = sv.LabelAnnotator(text_color=sv.Color.BLACK, text_thickness=4, text_scale=2) #TODO: Color error
-    lab_annotator = sv.LabelAnnotator(text_position=sv.Position.CENTER)   
->>>>>>> a39e9e2d
     os.makedirs(output_dir, exist_ok=True)
 
     with sv.ImageSink(target_dir_path=output_dir, overwrite=True) as sink: 
