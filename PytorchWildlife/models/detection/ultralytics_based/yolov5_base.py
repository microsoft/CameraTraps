# Copyright (c) Microsoft Corporation. All rights reserved.
# Licensed under the AGPL License.

""" YoloV5 base detector class. """

# Importing basic libraries

import numpy as np
from tqdm import tqdm
from PIL import Image
import supervision as sv

import torch
from torch.utils.data import DataLoader
from torch.hub import load_state_dict_from_url

from yolov5.utils.general import non_max_suppression, scale_boxes
<<<<<<< HEAD

=======
# from .yolov5_utils import non_max_suppression, scale_boxes
>>>>>>> 14699d22
from ..base_detector import BaseDetector
from ....data import transforms as pw_trans
from ....data import datasets as pw_data


class YOLOV5Base(BaseDetector):
    """
    Base detector class for YOLO V5. This class provides utility methods for
    loading the model, generating results, and performing single and batch image detections.
    """
    def __init__(self, weights=None, device="cpu", url=None, transform=None):
        """
        Initialize the YOLO V5 detector.
        
        Args:
            weights (str, optional): 
                Path to the model weights. Defaults to None.
            device (str, optional): 
                Device for model inference. Defaults to "cpu".
            url (str, optional): 
                URL to fetch the model weights. Defaults to None.
            transform (callable, optional):
                Optional transform to be applied on the image. Defaults to None.
        """
        self.transform = transform
        super(YOLOV5Base, self).__init__(weights=weights, device=device, url=url)
        self._load_model(weights, device, url)

    def _load_model(self, weights=None, device="cpu", url=None):
        """
        Load the YOLO V5 model weights.
        
        Args:
            weights (str, optional): 
                Path to the model weights. Defaults to None.
            device (str, optional): 
                Device for model inference. Defaults to "cpu".
            url (str, optional): 
                URL to fetch the model weights. Defaults to None.
        Raises:
            Exception: If weights are not provided.
        """
        if weights:
            checkpoint = torch.load(weights, map_location=torch.device(device))
        elif url:
            checkpoint = load_state_dict_from_url(url, map_location=torch.device(self.device))
        else:
            raise Exception("Need weights for inference.")
        self.model = checkpoint["model"].float().fuse().eval().to(self.device)
        
        if not self.transform:
            self.transform = pw_trans.MegaDetector_v5_Transform(target_size=self.IMAGE_SIZE,
                                                                stride=self.STRIDE)

    def results_generation(self, preds, img_id, id_strip=None) -> dict:
        """
        Generate results for detection based on model predictions.
        
        Args:
            preds (numpy.ndarray): 
                Model predictions.
            img_id (str): 
                Image identifier.
            id_strip (str, optional): 
                Strip specific characters from img_id. Defaults to None.

        Returns:
            dict: Dictionary containing image ID, detections, and labels.
        """
        results = {"img_id": str(img_id).strip(id_strip)}
        results["detections"] = sv.Detections(
            xyxy=preds[:, :4],
            confidence=preds[:, 4],
            class_id=preds[:, 5].astype(int)
        )
        results["labels"] = [
            f"{self.CLASS_NAMES[class_id]} {confidence:0.2f}"
            for confidence, class_id in zip(results["detections"].confidence, results["detections"].class_id)
        ]
        return results

    def single_image_detection(self, img, img_path=None, det_conf_thres=0.2, id_strip=None) -> dict:
        """
        Perform detection on a single image.
        
        Args:
            img (str or ndarray): 
                Image path or ndarray of images.
            img_path (str, optional): 
                Image path or identifier.
            det_conf_thres (float, optional): 
                Confidence threshold for predictions. Defaults to 0.2.
            id_strip (str, optional): 
                Characters to strip from img_id. Defaults to None.

        Returns:
            dict: Detection results.
        """
        if type(img) == str:
            if img_path is None:
                img_path = img
            img = np.array(Image.open(img_path).convert("RGB"))
        img_size = img.shape
        img = self.transform(img)

        if img_size is None:
            img_size = img.permute((1, 2, 0)).shape # We need hwc instead of chw for coord scaling
        preds = self.model(img.unsqueeze(0).to(self.device))[0]
        preds = torch.cat(non_max_suppression(prediction=preds, conf_thres=det_conf_thres), axis=0).cpu().numpy()
        # preds[:, :4] = scale_coords([self.IMAGE_SIZE] * 2, preds[:, :4], img_size).round()
        preds[:, :4] = scale_boxes([self.IMAGE_SIZE] * 2, preds[:, :4], img_size).round()
        res = self.results_generation(preds, img_path, id_strip)

        normalized_coords = [[x1 / img_size[1], y1 / img_size[0], x2 / img_size[1], y2 / img_size[0]] for x1, y1, x2, y2 in preds[:, :4]]
        res["normalized_coords"] = normalized_coords

        return res

    def batch_image_detection(self, data_path, batch_size: int = 16, det_conf_thres: float = 0.2, id_strip: str = None) -> list[dict]:
        """
        Perform detection on a batch of images.

        Args:
            data_path (str): Path containing all images for inference.
            batch_size (int, optional): Batch size for inference. Defaults to 16.
            det_conf_thres (float, optional): Confidence threshold for predictions. Defaults to 0.2.
            id_strip (str, optional): Characters to strip from img_id. Defaults to None.

        Returns:
            list[dict]: List of detection results for all images.
        """

        dataset = pw_data.DetectionImageFolder(
            data_path,
            transform=self.transform,
        )

        # Creating a DataLoader for batching and parallel processing of the images
        loader = DataLoader(dataset, batch_size=batch_size, shuffle=False, 
                            pin_memory=True, num_workers=0, drop_last=False)

        results = []
        with tqdm(total=len(loader)) as pbar:
            for batch_index, (imgs, paths, sizes) in enumerate(loader):
                imgs = imgs.to(self.device)
                predictions = self.model(imgs)[0].detach().cpu()
                predictions = non_max_suppression(predictions, conf_thres=det_conf_thres)

                batch_results = []
                for i, pred in enumerate(predictions):
                    if pred.size(0) == 0:  
                        continue
                    pred = pred.numpy()
                    size = sizes[i].numpy()
                    path = paths[i]
                    original_coords = pred[:, :4].copy()
                    # pred[:, :4] = scale_coords([self.IMAGE_SIZE] * 2, pred[:, :4], size).round()
                    pred[:, :4] = scale_boxes([self.IMAGE_SIZE] * 2, pred[:, :4], size).round()
                    # Normalize the coordinates for timelapse compatibility
                    normalized_coords = [[x1 / size[1], y1 / size[0], x2 / size[1], y2 / size[0]] for x1, y1, x2, y2 in pred[:, :4]]
                    res = self.results_generation(pred, path, id_strip)
                    res["normalized_coords"] = normalized_coords
                    batch_results.append(res)
                pbar.update(1)
                results.extend(batch_results)
            return results<|MERGE_RESOLUTION|>--- conflicted
+++ resolved
@@ -15,11 +15,6 @@
 from torch.hub import load_state_dict_from_url
 
 from yolov5.utils.general import non_max_suppression, scale_boxes
-<<<<<<< HEAD
-
-=======
-# from .yolov5_utils import non_max_suppression, scale_boxes
->>>>>>> 14699d22
 from ..base_detector import BaseDetector
 from ....data import transforms as pw_trans
 from ....data import datasets as pw_data
