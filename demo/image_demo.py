# Copyright (c) Microsoft Corporation. All rights reserved.
# Licensed under the MIT License.

""" Demo for image detection"""

#%% 
# Importing necessary basic libraries and modules
import os
# PyTorch imports 
import torch

#%% 
# Importing the model, dataset, transformations and utility functions from PytorchWildlife
from PytorchWildlife.models import detection as pw_detection
from PytorchWildlife import utils as pw_utils

#%% 
# Setting the device to use for computations ('cuda' indicates GPU)
DEVICE = "cuda" if torch.cuda.is_available() else "cpu"

#%% 
# Initializing the MegaDetectorV5 model for image detection
<<<<<<< HEAD
detection_model = pw_detection.MegaDetectorV5(device=DEVICE, pretrained=True, version="a")
=======
#detection_model = pw_detection.MegaDetectorV5(device=DEVICE, pretrained=True)
detection_model = pw_detection.MegaDetectorV6(device=DEVICE, weights='../weights/MDV6b-yolov9c.pt', pretrained=False) # For beta testing, you need to specify the path to the weights file.
>>>>>>> 7783bd6e

#%% Single image detection
# Specifying the path to the target image TODO: Allow argparsing
tgt_img_path = os.path.join(".","demo_data","imgs","10050028_0.JPG")

# Performing the detection on the single image
results = detection_model.single_image_detection(tgt_img_path)

# Saving the detection results 
pw_utils.save_detection_images(results, os.path.join(".","demo_output"), overwrite=False)

# Saving the detected objects as cropped images
pw_utils.save_crop_images(results, os.path.join(".","crop_output"), overwrite=False)

#%% Batch detection
""" Batch-detection demo """

# Specifying the folder path containing multiple images for batch detection
tgt_folder_path = os.path.join(".","demo_data","imgs")

# Performing batch detection on the images
results = detection_model.batch_image_detection(tgt_folder_path, batch_size=16, extension="JPG")

#%% Output to annotated images
# Saving the batch detection results as annotated images
pw_utils.save_detection_images(results, "batch_output", tgt_folder_path, overwrite=False)

#%% Output to cropped images
# Saving the detected objects as cropped images
pw_utils.save_crop_images(results, "crop_output", tgt_folder_path, overwrite=False)

#%% Output to JSON results
# Saving the detection results in JSON format
pw_utils.save_detection_json(results, os.path.join(".","batch_output.json"),
                             categories=detection_model.CLASS_NAMES,
                             exclude_category_ids=[], # Category IDs can be found in the definition of each model.
                             exclude_file_path=None)

# Saving the detection results in timelapse JSON format
pw_utils.save_detection_timelapse_json(results, os.path.join(".","batch_output_timelapse.json"),
                                       categories=detection_model.CLASS_NAMES,
                                       exclude_category_ids=[], # Category IDs can be found in the definition of each model.
                                       exclude_file_path=tgt_folder_path,
                                       info={"detector": "MegaDetectorV6"})<|MERGE_RESOLUTION|>--- conflicted
+++ resolved
@@ -20,12 +20,7 @@
 
 #%% 
 # Initializing the MegaDetectorV5 model for image detection
-<<<<<<< HEAD
 detection_model = pw_detection.MegaDetectorV5(device=DEVICE, pretrained=True, version="a")
-=======
-#detection_model = pw_detection.MegaDetectorV5(device=DEVICE, pretrained=True)
-detection_model = pw_detection.MegaDetectorV6(device=DEVICE, weights='../weights/MDV6b-yolov9c.pt', pretrained=False) # For beta testing, you need to specify the path to the weights file.
->>>>>>> 7783bd6e
 
 #%% Single image detection
 # Specifying the path to the target image TODO: Allow argparsing
