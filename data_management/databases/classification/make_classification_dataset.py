--- conflicted
+++ resolved
@@ -267,14 +267,6 @@
       cur_json_cat_id = cat_id_to_new_id[cur_cat_id]
       # Whether it belongs to a training or testing location
       is_train = cur_image[SPLIT_BY] in training_locations
-      # The file path as it will appear in the annotation json
-      new_file_name = os.path.join(cur_cat_name, cur_file_name)
-      if COCO_OUTPUT_DIR:
-        # The absolute file path where we will store the image
-        # Only used if an coco-style dataset is created
-        out_file = os.path.join(COCO_OUTPUT_DIR, new_file_name)
-        # Create the category directories if necessary
-        os.makedirs(os.path.dirname(out_file), exist_ok=True)
 
       # Skip excluded categories
       if cur_cat_name in EXCLUDED_CATEGORIES:
@@ -333,13 +325,15 @@
         # bbox is the detected box, crop_box the padded / enlarged box
         bbox, crop_box = selected_boxes[box_id], crop_boxes[box_id]
         if COCO_OUTPUT_DIR:
-          # The absolute file path where we will store the image
-          # Only used if an COCO style dataset is created
-          out_file = os.path.join(COCO_OUTPUT_DIR, new_file_name)
+          # The file path as it will appear in the annotation json
+          new_file_name = os.path.join(cur_cat_name, cur_file_name)
           # Add numbering to the original file name if there are multiple boxes
           if selected_boxes.shape[0] > 1:
-            out_base, out_ext = os.path.splitext(out_file)
-            out_file = '{}_{}{}'.format(out_base, box_id, out_ext)
+            new_file_base, new_file_ext = os.path.splitext(new_file_name)
+            new_file_name = '{}_{}{}'.format(new_file_base, box_id, new_file_ext)
+          # The absolute file path where we will store the image
+          # Only used if an coco-style dataset is created
+          out_file = os.path.join(COCO_OUTPUT_DIR, new_file_name)
           # Create the category directories if necessary
           os.makedirs(os.path.dirname(out_file), exist_ok=True)
           if not os.path.exists(out_file):
@@ -381,12 +375,8 @@
           cur_json['images'].append(dict(id=next_image_id,
                                     width=cropped_img.shape[1],
                                     height=cropped_img.shape[0],
-<<<<<<< HEAD
-                                    file_name=out_file))
-=======
                                     file_name=new_file_name,
                                     original_key=cur_image_id))
->>>>>>> ee55a91c
           cur_json['annotations'].append(dict(id=next_annotation_id,
                                           image_id=next_image_id,
                                           category_id=cur_json_cat_id))
