# Camera trap batch processing API user guide

We offer a service for processing a large quantity of camera trap images using our [MegaDetector](https://github.com/Microsoft/CameraTraps#megadetector) by calling an API, documented here. The output is most helpful for separating empty from non-empty images based on some detector confidence threshold that you select, and putting bounding boxes around animals, people and vehicles to help manual review proceed more quickly.

You can process a batch of up to a few million images in one request to the API. If in addition you have some images that are labeled, we can evaluate the performance of the MegaDetector on your labeled images (see [Post-processing tools](#post-processing-tools)).

All references to &ldquo;container&rdquo; in this document refer to [Azure Blob Storage](https://azure.microsoft.com/en-us/services/storage/blobs/) containers.

We have referred to one submission of images as a "request" in this documentation but as a "job" elsewhere in the source code and emails; confusingly, the endpoint for checking the status of a request/job is called `\task` and the RequestID is called `task_id`. Consider "request" and "job" interchangeable, and the `\task` endpoint a legacy issue. Note that the terms "job" and "task" mean different things in the source code (in the context of Azure Batch).


## Processing time

It takes about 0.6 seconds per image per machine, and we have at most 16 machines that can process them in parallel. So if no one else is using the service and you&rsquo;d like to process 1 million images, it will take 1,000,000 * 0.6 / (16 * 60 * 60) = 10.5 hours. 


## API

### API endpoints

The endpoints of this API are available at

```
http://URL/v4/camera-trap/detection-batch
```

#### `/request_detections`
<<<<<<< HEAD
To submit a request for batch processing, make a POST call to

```http://URL/v2/camera-trap/detection-batch/request_detections```.

with a json body containing input fields defined below. The API will return with a json response very quickly to give you a RequestID (UUID4) representing the request you have submitted, for example:
```json
{
  "request_id": "ea26326e-7e0d-4524-a9ea-f57a5799d4ba"
=======
To submit a request for batch processing, make a POST call to this endpoint with a json body containing input fields defined below. The API will return with a json response very quickly to give you a RequestID (UUID4 hex) representing the request you have submitted, for example:
```json
{
  "request_id": "f940ecd58c7746b1bde89bd6ba5a5202"
>>>>>>> d7fb3282
}
```
or an error message, if your inputs are not acceptable:
```json
{
  "error": "error message."
}
```
In particular the endpoint will return a 503 error if the queue of requests is full. Please re-try later in that case.


#### `/task`
Check the status of your request by calling the `/task` endpoint via a GET call, passing in your RequestID:

```http://URL/v4/camera-trap/detection-batch/task/RequestID```

This returns a json with the fields `Status`, `TaskId` (which is the `request_id` in this document), and a few others. The `Status` field is a json object with the following fields: 

- `request_status`: one of `running`, `failed`, `problem`, `completed`, and `canceled`. 

<<<<<<< HEAD
    - The status `failed` indicates that the images have not been submitted to the cluster for processing, and so you can go ahead and call the endpoint again, correcting your inputs according to the error message returned with the status. 
    - The status `problem` indicates that the images have already been submitted for processing but the API encountered an error while monitoring progress; in this case, *please do not retry*; contact us to retrieve your results so that no unnecessary processing would occupy the cluster (`message` field will mention "please contact us").
=======
    - The status `failed` indicates that the images have not been submitted to the cluster for processing, and so you can go ahead and call the `\request_detections` endpoint again, correcting your inputs according to the error message returned with the status. 
    - The status `problem` indicates that the images have already been submitted for processing but the API encountered an error while monitoring progress; in this case, please contact us to retrieve your results so that no unnecessary processing would occupy the cluster (`message` field will mention "please contact us").
    - `canceled` if your call to the `/cancel_request` endpoint took effect.
>>>>>>> d7fb3282

- `message`: a longer string describing the `request_status` and any errors; when the request is completed, the URLs to the output files will also be here (see [Outputs](#23-outputs) section below).


#### `/supported_model_versions`
Check which versions of the MegaDetector are supported by this API by making a GET call to this endpoint.

#### `/default_model_version`
Check which version of the MegaDetector is used by default by making a GET call to this endpoint.

#### `/cancel_request`
If you have submitted a request by mistake, you can make a POST call to this endpoint to cancel it.

The body should contain the `caller` (see next section on _API inputs_) and `request_id` fields. You should get back a response immediately with status code 200 if the signal was successfully sent. You can verify that the request has been canceled using the `/task` endpoint. 


### API inputs

| Parameter                | Is required | Type | Explanation                 |
|--------------------------|-------------|-------|----------------------------|
| input_container_sas      | Yes<sup>1</sup>         | string | SAS URL with list and read permissions to the Blob Storage container where the images are stored. |
| images_requested_json_sas | No<sup>1</sup>        | string | SAS URL with list and read permissions to a json file in Blob Storage. See below for explanation of the content of the json to provide. |
| image_path_prefix        | No          | string | Only process images whose full path starts with `image_path_prefix` (case-_sensitive_). Note that any image paths specified in `images_requested_json_sas` will need to be the full path from the root of the container, regardless whether `image_path_prefix` is provided. |
| first_n                  | No          | int | Only process the first `first_n` images. Order of images is not guaranteed, but is likely to be alphabetical. Set this to a small number to avoid taking time to fully list all images in the blob (about 15 minutes for 1 million images) if you just want to try this API. |
| sample_n                | No          | int | Randomly select `sample_n` images to process. |
| model_version           | No          | string | Version of the MegaDetector model to use. Default is the most updated stable version (check using the `/default_model_version` endpoint). Supported versions are available at the `/supported_model_versions` endpoint.|
| request_name            | No          | string | A string (letters, digits, `_`, `-` allowed, max length 92 characters) that will be appended to the output file names to help you identify the resulting files. A timestamp in UTC (`%Y%m%d%H%M%S`) of the time of submission will be appended to the resulting files automatically. |
<<<<<<< HEAD
| use_url                  | No         | bool | Please set to `true` if you are providing public image URLs. |
=======
| use_url                  | No         | bool | Set to `true` if you are providing public image URLs. |
>>>>>>> d7fb3282
| caller                  | Yes         | string | An identifier that we use to whitelist users for now. |
| country                  | No (but recommended) | string | Country where the majority of the images in this batch are taken. Preferably use an [ISO 3166-1 alpha-3 code](https://en.wikipedia.org/wiki/ISO_3166-1_alpha-3#Officially_assigned_code_elements), such as "BWA" for Botswana and "USA" for the United States |
| organization_name | No (but recommended) | string | Organization conducting the survey. |


<sup>1</sup> There are two ways of giving the API access to your images. 

1 - If you have all your images in a container in Azure Blob Storage, provide the parameter `input_container_sas` as described above. This means that your images do not have to be at publicly accessible URLs. In this case, the json pointed to by `images_requested_json_sas` should look like:
```json
[
  "Season1/Location1/Camera1/image1.jpg", 
  "Season1/Location1/Camera1/image2.jpg"
]
```
Only images whose paths are listed here will be processed if you provide this list.

2 - If your images are stored elsewhere and you can provide a publicly accessible URL to each, you do not need to specify `input_container_sas`. Instead, list the URLs to all the images (instead of their paths) you&rsquo;d like to process in the json at `images_requested_json_sas`.


#### Attaching metadata

We can store a (short) string of metadata with each image path or URL. The json at `images_requested_json_sas` should then look like:
```json
[
  ["Season1/Location1/Camera1/image1.jpg", "metadata_string1"], 
  ["Season1/Location1/Camera1/image2.jpg", "metadata_string2"]
]
``` 
The metadata string will be copied to the `meta` field in the image's entry in the output file (format see below).


#### Other notes and example  

- Only images with file name ending in ".jpg", ".jpeg" or ".png" (case insensitive) will be processed, so please make sure the file names are compliant before you upload them to the container (you cannot rename a blob without copying it entirely once it is in Blob Storage). 

- By default we process all such images in the specified container. You can choose to only process a subset of them by specifying the other input parameters. The images will be filtered out accordingly in this order:
    - `images_requested_json_sas`
    - `image_path_prefix`
    - `first_n`
    - `sample_n`
    
    - For example, if you specified both `images_requested_json_sas` and `first_n`, only images that are in your provided list at `images_requested_json_sas` will be considered, and then we process the `first_n` of those.

Example body of the POST request:
```json
{
  "input_container_sas": "https://storageaccountname.blob.core.windows.net/container-name?se=2019-04-23T01%3A30%3A00Z&sp=rl&sv=2018-03-28&sr=c&sig=A_LONG_STRING",
  "images_requested_json_sas": "https://storageaccountname2.blob.core.windows.net/container-name2/possibly_in_a_folder/my_list_of_images.json?se=2019-04-19T20%3A31%3A00Z&sp=rl&sv=2018-03-28&sr=b&sig=ANOTHER_LONG_STRING",
  "image_path_prefix": "2020/Alberta",
  "first_n": 100000,
  "request_name": "Alberta_2020",
  "model_version": "4.1",
<<<<<<< HEAD
  "caller": "allowlisted_user_x"
=======
  "caller": "allowlisted_user_x",
  "country": "CAN",
  "organization_name": "Name of Organization"
>>>>>>> d7fb3282
}
```

You can manually call the API using applications such as Postman:

![Screenshot of Azure Storage Explorer used for generating SAS tokens with read and list permissions](./images/Postman_screenshot.png)


#### How to obtain a SAS token

You can easily generate a [SAS token](https://docs.microsoft.com/en-us/azure/storage/common/storage-dotnet-shared-access-signature-part-1) to a container using the desktop app [Azure Storage Explorer](https://azure.microsoft.com/en-us/features/storage-explorer/) (available on Windows, macOS and Linux). You can also issue SAS tokens programmatically by using the [Azure Storage SDK](https://azure-storage.readthedocs.io/ref/azure.storage.blob.baseblobservice.html#azure.storage.blob.baseblobservice.BaseBlobService.generate_blob_shared_access_signature).


Using Storage Explorer, right click on the container or blob you&rsquo;d like to grant access for, and choose &ldquo;Get Shared Access Signature...&rdquo;. On the dialog window that appears, 
- cross out the &ldquo;Start time&rdquo; field if you will be using the SAS token right away
- set the &ldquo;Expiry time&rdquo; to a date in the future, about a month ahead is reasonable. The SAS token needs to be valid for the duration of the batch processing request. 
- make sure &ldquo;Read&rdquo; and &ldquo;List&rdquo; are checked under &ldquo;Permissions&rdquo; (see screenshot) 

Click &ldquo;Create&rdquo;, and the &ldquo;URL&rdquo; field on the next screen is the value required for `input_container_sas` or `images_requested_json_sas`. 

![Screenshot of Azure Storage Explorer used for generating SAS tokens with read and list permissions](./images/SAS_screenshot.png)


### API outputs

Once your request is submitted and parameters validated, the API divides all images into shards of about 2000 images each, and send them to an [Azure Batch](https://azure.microsoft.com/en-us/services/batch/) node pool to be scored by the model. Another process will monitor how many shards have been evaluated, checking every 15 minutes, and update the status of the request, which you can check via the `/task` endpoint. 

When all shards have finished processing, the `status` returned by the `/task` endpoint will have the `request_status` field as `completed`, and the `message` field will contain a URL to the output file. The returned body looks like

```json
{
    "Status": {
        "request_status": "completed",
        "message": {
            "num_failed_shards": 0,
            "output_file_urls": {
<<<<<<< HEAD
                "detections": "https://cameratrap.blob.core.windows.net/async-api-internal/ee26326e-7e0d-4524-a9ea-f57a5799d4ba/ee26326e-7e0d-4524-a9ea-f57a5799d4ba_detections_4_1_on_test_images_20200709211752.json?sv=2019-02-02&sr=b&sig=key1",
                "failed_images": "https://cameratrap.blob.core.windows.net/async-api-internal/ee26326e-7e0d-4524-a9ea-f57a5799d4ba/ee26326e-7e0d-4524-a9ea-f57a5799d4ba_failed_images_4_1_on_test_images_20200709211752.json?sv=2019-02-02&sr=b&sig=key2",
                "images": "https://cameratrap.blob.core.windows.net/async-api-internal/ee26326e-7e0d-4524-a9ea-f57a5799d4ba/ee26326e-7e0d-4524-a9ea-f57a5799d4ba_images.json?sv=2019-02-02&sr=b&sig=key3"
=======
                "detections": "https://cameratrap.blob.core.windows.net/async-api-internal/ee26326e-7e0d-4524-a9ea-f57a5799d4ba/ee26326e-7e0d-4524-a9ea-f57a5799d4ba_detections_4_1_on_test_images_20200709211752.json?sv=2019-02-02&sr=b&sig=key1"
>>>>>>> d7fb3282
            }
        },
        "time": "2020-07-09 21:27:17"
    },
    "Timestamp": "2020-07-09 21:27:17",
    "Endpoint": "/v3/camera-trap/detection-batch/request_detections",
    "TaskId": "ea26326e-7e0d-4524-a9ea-f57a5799d4ba"
}
```
 
To obtain the URL of the output file:
```python
task_status = body['Status']
assert task_status['request_status'] == 'completed'
message = task_status['message']
assert message['num_failed_shards'] == 0

url_to_results_file = message['output_file_urls']['detections']
```
Note that the field `Status` in the returned body is capitalized (since July 2020).

The URL to the output file is valid for 180 days from the time the request has finished. If you neglected to retrieve them before the link expired, contact us with the RequestID and we can send the results to you. 

The output file is a JSON in the format described below, last updated in February 2021 (`"format_version": "1.1"`).


#### Batch processing API output format

The output of the detector is saved in `requestID_detections_requestName_timestamp.json`. The `classifications` fields will be added if a classifier was trained for your project and applied to the images. 

If an image could not be opened or an error occurred when applying the model to it, it will still have an entry in the output file images list, but it will have a `failure` field indicating the type of error (see last entry in the example below). However, if the API runs into problems processing an entire shard of images (usually 2000 images per shard), they will not have entries in the results file - this should be very rare.

Example output with both detection and classification results:

```json
{
    "info": {
        "detector": "megadetector_v3",
        "detection_completion_time": "2019-05-22 02:12:19",
        "classifier": "ecosystem1_v2",
        "classification_completion_time": "2019-05-26 01:52:08",
        "format_version": "1.1"
    },
    "detection_categories": {
        "1": "animal",
        "2": "person",
        "3": "vehicle"
    },
    "classification_categories": {
        "0": "fox",
        "1": "elk",
        "2": "wolf",
        "3": "bear",
        "4": "moose"
    },
    "images": [
        {
            "file": "path/from/base/dir/image1.jpg",
            "meta": "a string of metadata if it was available in the list at images_requested_json_sas",
            "max_detection_conf": 0.926,
            "detections": [
                {
                    "category": "1",
                    "conf": 0.926,
                    "bbox": [0.0, 0.2762, 0.1539, 0.2825], 
                    "classifications": [
                        ["3", 0.901],
                        ["1", 0.071],
                        ["4", 0.025]
                    ]
                },
                {
                    "category": "1",
                    "conf": 0.061,
                    "bbox": [0.0451, 0.1849, 0.3642, 0.4636]
                }
            ]
        },
        {
            "file": "/path/from/base/dir/image2.jpg",
            "meta": "",
            "max_detection_conf": 0,
            "detections": []
        },
        {
            "file": "/path/from/base/dir2/corrupted.jpg",
            "failure": "Failure image access"
        }
    ]
}
```

A full output example computed on the Snapshot Serengeti data can be found [here](http://dolphinvm.westus2.cloudapp.azure.com/data/snapshot_serengeti/serengeti_val_detections_from_pkl_MDv1_20190528_w_classifications.json).


##### Detector outputs

The bounding box in the `bbox` field is represented as

```
[x_min, y_min, width_of_box, height_of_box]
```

where `(x_min, y_min)` is the upper-left corner of the detection bounding box, with the origin in the upper-left corner of the image. The coordinates and box width and height are *relative* to the width and height of the image. Note that this is different from the coordinate format used in the [COCO Camera Traps](data_management/README.md) databases, which are in absolute coordinates. 

The detection category `category` can be interpreted using the `detection_categories` dictionary. 

Detection categories not listed here are allowed by this format specification, but should be treated as "no detection".

When the detector model detects no animal (or person or vehicle), the confidence `conf` is shown as 0.0 (not confident that there is an object of interest) and the `detections` field is an empty list.

All detections above the confidence threshold of 0.1 are recorded in the output file.


##### Classifier outputs

After a classifier is applied, each tuple in a `classifications` list represents `[species, confidence]`. They are listed in order of confidence. The species categories should be interpreted using the `classification_categories` dictionary.  Keys in `classification_categories` will always be nonnegative integers formatted as strings.


## Post-processing tools

The [postprocessing](postprocessing) folder contains tools for working with the output of our detector API.  In particular, [postprocess_batch_results.py](postprocessing/postprocess_batch_results.py) provides visualization and accuracy assessment tools for the output of the batch processing API. A sample output for the Snapshot Serengeti data when using ground-truth annotations can be seen [here](http://dolphinvm.westus2.cloudapp.azure.com/data/snapshot_serengeti/serengeti_val_detections_from_pkl_MDv1_20190528_w_classifications_eval/).


## Integration with other tools

The [integration](integration) folder contains guidelines and postprocessing scripts for using the output of our API in other applications.<|MERGE_RESOLUTION|>--- conflicted
+++ resolved
@@ -25,21 +25,10 @@
 ```
 
 #### `/request_detections`
-<<<<<<< HEAD
-To submit a request for batch processing, make a POST call to
-
-```http://URL/v2/camera-trap/detection-batch/request_detections```.
-
-with a json body containing input fields defined below. The API will return with a json response very quickly to give you a RequestID (UUID4) representing the request you have submitted, for example:
-```json
-{
-  "request_id": "ea26326e-7e0d-4524-a9ea-f57a5799d4ba"
-=======
 To submit a request for batch processing, make a POST call to this endpoint with a json body containing input fields defined below. The API will return with a json response very quickly to give you a RequestID (UUID4 hex) representing the request you have submitted, for example:
 ```json
 {
   "request_id": "f940ecd58c7746b1bde89bd6ba5a5202"
->>>>>>> d7fb3282
 }
 ```
 or an error message, if your inputs are not acceptable:
@@ -59,15 +48,9 @@
 This returns a json with the fields `Status`, `TaskId` (which is the `request_id` in this document), and a few others. The `Status` field is a json object with the following fields: 
 
 - `request_status`: one of `running`, `failed`, `problem`, `completed`, and `canceled`. 
-
-<<<<<<< HEAD
-    - The status `failed` indicates that the images have not been submitted to the cluster for processing, and so you can go ahead and call the endpoint again, correcting your inputs according to the error message returned with the status. 
-    - The status `problem` indicates that the images have already been submitted for processing but the API encountered an error while monitoring progress; in this case, *please do not retry*; contact us to retrieve your results so that no unnecessary processing would occupy the cluster (`message` field will mention "please contact us").
-=======
     - The status `failed` indicates that the images have not been submitted to the cluster for processing, and so you can go ahead and call the `\request_detections` endpoint again, correcting your inputs according to the error message returned with the status. 
     - The status `problem` indicates that the images have already been submitted for processing but the API encountered an error while monitoring progress; in this case, please contact us to retrieve your results so that no unnecessary processing would occupy the cluster (`message` field will mention "please contact us").
     - `canceled` if your call to the `/cancel_request` endpoint took effect.
->>>>>>> d7fb3282
 
 - `message`: a longer string describing the `request_status` and any errors; when the request is completed, the URLs to the output files will also be here (see [Outputs](#23-outputs) section below).
 
@@ -95,11 +78,7 @@
 | sample_n                | No          | int | Randomly select `sample_n` images to process. |
 | model_version           | No          | string | Version of the MegaDetector model to use. Default is the most updated stable version (check using the `/default_model_version` endpoint). Supported versions are available at the `/supported_model_versions` endpoint.|
 | request_name            | No          | string | A string (letters, digits, `_`, `-` allowed, max length 92 characters) that will be appended to the output file names to help you identify the resulting files. A timestamp in UTC (`%Y%m%d%H%M%S`) of the time of submission will be appended to the resulting files automatically. |
-<<<<<<< HEAD
-| use_url                  | No         | bool | Please set to `true` if you are providing public image URLs. |
-=======
 | use_url                  | No         | bool | Set to `true` if you are providing public image URLs. |
->>>>>>> d7fb3282
 | caller                  | Yes         | string | An identifier that we use to whitelist users for now. |
 | country                  | No (but recommended) | string | Country where the majority of the images in this batch are taken. Preferably use an [ISO 3166-1 alpha-3 code](https://en.wikipedia.org/wiki/ISO_3166-1_alpha-3#Officially_assigned_code_elements), such as "BWA" for Botswana and "USA" for the United States |
 | organization_name | No (but recommended) | string | Organization conducting the survey. |
@@ -152,13 +131,9 @@
   "first_n": 100000,
   "request_name": "Alberta_2020",
   "model_version": "4.1",
-<<<<<<< HEAD
-  "caller": "allowlisted_user_x"
-=======
   "caller": "allowlisted_user_x",
   "country": "CAN",
   "organization_name": "Name of Organization"
->>>>>>> d7fb3282
 }
 ```
 
@@ -195,13 +170,7 @@
         "message": {
             "num_failed_shards": 0,
             "output_file_urls": {
-<<<<<<< HEAD
-                "detections": "https://cameratrap.blob.core.windows.net/async-api-internal/ee26326e-7e0d-4524-a9ea-f57a5799d4ba/ee26326e-7e0d-4524-a9ea-f57a5799d4ba_detections_4_1_on_test_images_20200709211752.json?sv=2019-02-02&sr=b&sig=key1",
-                "failed_images": "https://cameratrap.blob.core.windows.net/async-api-internal/ee26326e-7e0d-4524-a9ea-f57a5799d4ba/ee26326e-7e0d-4524-a9ea-f57a5799d4ba_failed_images_4_1_on_test_images_20200709211752.json?sv=2019-02-02&sr=b&sig=key2",
-                "images": "https://cameratrap.blob.core.windows.net/async-api-internal/ee26326e-7e0d-4524-a9ea-f57a5799d4ba/ee26326e-7e0d-4524-a9ea-f57a5799d4ba_images.json?sv=2019-02-02&sr=b&sig=key3"
-=======
                 "detections": "https://cameratrap.blob.core.windows.net/async-api-internal/ee26326e-7e0d-4524-a9ea-f57a5799d4ba/ee26326e-7e0d-4524-a9ea-f57a5799d4ba_detections_4_1_on_test_images_20200709211752.json?sv=2019-02-02&sr=b&sig=key1"
->>>>>>> d7fb3282
             }
         },
         "time": "2020-07-09 21:27:17"
