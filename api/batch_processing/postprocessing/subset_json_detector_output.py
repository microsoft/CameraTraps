#
# subset_json_detector_output.py
#
# Creates one or more subsets of a detector API output file (.json), doing either
# or both of the following (if both are requested, they happen in this order):
#
# 1) Retrieve all elements where filenames contain a specified query string, 
#    optionally replacing that query with a replacement token. If the query is blank, 
#    can also be used to prepend content to all filenames.
#
# 2) Create separate .jsons for each unique path, optionally making the filenames 
#    in those .json's relative paths.  In this case, you specify an output directory, 
#    rather than an output path.  All images in the folder blah\foo\bar will end up 
#    in a .json file called blah_foo_bar.json.
#
###
#
# Sample invocations (splitting into multiple json's):
#
# Read from "1800_idfg_statewide_wolf_detections_w_classifications.json", split up into 
# individual .jsons in 'd:\temp\idfg\output', making filenames relative to their individual
# folders:
#
# python subset_json_detector_output.py "d:\temp\idfg\1800_idfg_statewide_wolf_detections_w_classifications.json" "d:\temp\idfg\output" --split_folders --make_folder_relative
#
# Now do the same thing, but instead of writing .json's to d:\temp\idfg\output, write them to *subfolders*
# corresponding to the subfolders for each .json file.
#
# python subset_json_detector_output.py "d:\temp\idfg\1800_detections_S2.json" "d:\temp\idfg\output_to_folders" --split_folders --make_folder_relative --copy_jsons_to_folders
#
###
#
# Sample invocations (creating a single subset matching a query):
#
# Read from "1800_detections.json", write to "1800_detections_2017.json"
#
# Include only images matching "2017", and change "2017" to "blah"
#
# python subset_json_detector_output.py "d:\temp\1800_detections.json" "d:\temp\1800_detections_2017_blah.json" --query 2017 --replacement blah
#
# Include all images, prepend with "prefix/"
#
# python subset_json_detector_output.py "d:\temp\1800_detections.json" "d:\temp\1800_detections_prefix.json" --replacement "prefix/"
#
###
#
# To subset a COCO Camera Traps .json database, see subset_json_db.py
#

#%% Constants and imports

import argparse
import sys
import copy
import json
import os
import re

from tqdm import tqdm

from ct_utils import args_to_object
from data_management.annotations import annotation_constants


#%% Helper classes

class SubsetJsonDetectorOutputOptions:
    
    # Only process files containing the token 'query'
    query = None
    
    # Replace 'query' with 'replacement' if 'replacement' is not None.  If 'query' is None,
    # prepend 'replacement'
    replacement = None
    
    # Should we split output into individual .json files for each folder?
    split_folders = False
    
    # Folder level to use for splitting ['bottom','top','n_from_bottom','n_from_top','dict']
    #
    # 'dict' requires 'split_folder_param' to be a dictionary mapping each filename
    # to a token.
    split_folder_mode = 'bottom'  # 'top'
    
    # When using the 'n_from_bottom' parameter to define folder splitting, this
    # defines the number of directories from the bottom.  'n_from_bottom' with
    # a parameter of zero is the same as 'bottom'.
    #
    # Same story with 'n_from_top'.
    #
    # When 'split_folder_mode' is 'dict', this should be a dictionary mapping each filename
    # to a token.
    split_folder_param = 0
    
    # Only meaningful if split_folders is True: should we convert pathnames to be relative
    # the folder for each .json file?
    make_folder_relative = False
    
    # Only meaningful if split_folders and make_folder_relative are True: if not None, 
    # will copy .json files to their corresponding output directories, relative to 
    # output_filename
    copy_jsons_to_folders = False
    
    # Should we over-write .json files?
    overwrite_json_files = False
    
    # If copy_jsons_to_folders is true, do we require that directories already exist?
    copy_jsons_to_folders_directories_must_exist = True
    
    # Threshold on confidence
    confidence_threshold = None
    
    # Should we remove failed images?
    remove_failed_images = True
    
    debug_max_images = -1
    
    
#%% Main function

def add_missing_detection_results_fields(data):
    """
    Temporary fix for a sort-of-bug that is causing us to remove fields other than "images"
    from detection output in certain scenarios.
    
    Modifies *data* in-place, also returns *data*.
    """
    
    # Format spec:
    #
    # https://github.com/microsoft/CameraTraps/tree/master/api/batch_processing
    
    if 'images' not in data:
        data['images'] = []
    
    if 'info' not in data:
        print('Adding "info" field to .json')
        info = {
            "detector": "unknown",
            "detection_completion_time": "unknown",
            "classifier": "unknown",
            "classification_completion_time": "unknown"
        }
        data['info'] = info
    
    if 'classification_categories' not in data:
        print('Adding "classification_categories" field to .json')
        data['classification_categories'] = {}
        
    if 'detection_categories' not in data:
        print('Adding "detection_categories" field to .json')
        data['detection_categories'] = annotation_constants.bbox_category_id_to_name
    
    return data
    

def write_detection_results(data, output_filename, options):
    """
    Write the detector-output-formatted dict *data* to *output_filename*.
    """
    
    if (not options.overwrite_json_files) and os.path.isfile(output_filename):
        raise ValueError('File {} exists'.format(output_filename))
    
    basedir = os.path.dirname(output_filename)
    
    if options.copy_jsons_to_folders and options.copy_jsons_to_folders_directories_must_exist:
        if not os.path.isdir(basedir):
            raise ValueError('Directory {} does not exist'.format(basedir))
    else:
        os.makedirs(basedir, exist_ok=True)
    
    print('Serializing to {}...'.format(output_filename), end='')
    s = json.dumps(data, indent=1)
    print(' ...done')
    print('Writing output file...', end='')
    with open(output_filename, "w") as f:
        f.write(s)
    print(' ...done')


def subset_json_detector_output_by_confidence(data, options):
    """
    Remove all detections below options.confidence_threshold, update max confidences accordingly.
    """
    
    if not options.confidence_threshold:
        return data
    
    images_in = data['images']
    images_out = []    
    
    print('Subsetting by confidence >= {}'.format(options.confidence_threshold))
    
    n_max_changes = 0
    
    # iImage = 0; im = images_in[0]
    for iImage, im in tqdm(enumerate(images_in), total=len(images_in)):
        
        p_orig = im['max_detection_conf']

        # Find all detections above threshold for this image
        detections = [d for d in im['detections'] if d['conf'] >= options.confidence_threshold]

        # If there are no detections above threshold, set the max probability
        # to -1, unless it already had a negative probability.
        if len(detections) == 0:
            if p_orig <= 0:                
                p = p_orig
            else:
                p = -1

        # Otherwise find the max confidence
        else:
            p = max(d['conf'] for d in detections)
        
        im['detections'] = detections

        # Did this thresholding result in a max-confidence change?
        if abs(p_orig - p) > 0.00001:

            # We should only be *lowering* max confidence values (i.e., making them negative)
            assert (p_orig <= 0) or (p < p_orig), 'Confidence changed from {} to {}'.format(p_orig, p)
            n_max_changes += 1
        im['max_detection_conf'] = p
        images_out.append(im)
        
    # ...for each image        
    
    data['images'] = images_out    
    print('done, found {} matches (of {}), {} max conf changes'.format(
            len(data['images']),len(images_in),n_max_changes))
    
    return data

def remove_failed_images(data,options):
    """
    Removed failed images from [data]
    """
    images_in = data['images']
    images_out = []    
    
    if not options.remove_failed_images:
        return data
        
    print('Removing failed images...', end='')
    
    # i_image = 0; im = images_in[0]
    for i_image, im in tqdm(enumerate(images_in), total=len(images_in)):
        
        if 'failure' in im and isinstance(im['failure'],str()):
            continue
        else:
            images_out.append(im)
        
    # ...for each image        
    
    data['images'] = images_out    
    print('done, removed {} of {}'.format(len(data['images']), len(images_in)))
    
    return data


def subset_json_detector_output_by_query(data, options):
    """
    Subset to images whose filename matches options.query; replace all instances of 
    options.query with options.replacement.
    """
    
    images_in = data['images']
    images_out = []    
    
    print('Subsetting by query {}, replacement {}...'.format(options.query, options.replacement), end='')
    
    # i_image = 0; im = images_in[0]
    for i_image, im in tqdm(enumerate(images_in), total=len(images_in)):
        
        fn = im['file']
        
        # Only take images that match the query
        if (options.query is not None) and (options.query not in fn):
            continue
        
        if options.replacement is not None:
            if options.query is not None:
                fn = fn.replace(options.query, options.replacement)
            else:
                fn = options.replacement + fn
            
        im['file'] = fn
        
        images_out.append(im)
        
    # ...for each image        
    
    data['images'] = images_out    
    print('done, found {} matches (of {})'.format(len(data['images']), len(images_in)))
    
    return data


def split_path(path, maxdepth=100):
    """
    Splits [path] into all its constituent tokens, e.g.:
    
    c:\blah\boo\goo.txt
    
    ...becomes:
        
    ['c:\\', 'blah', 'boo', 'goo.txt']
    
    http://nicks-liquid-soapbox.blogspot.com/2011/03/splitting-path-to-list-in-python.html
    """
    (head, tail) = os.path.split(path)
    return split_path(head, maxdepth - 1) + [tail] \
        if maxdepth and head and head != path \
        else [head or tail]

    
def top_level_folder(p):
    """
    Gets the top-level folder from the path *p*; on Windows, will use the top-level folder
    that isn't the drive.  E.g., top_level_folder(r"c:\blah\foo") returns "c:\blah".  Does not
    include the leaf node, i.e. top_level_folder('/blah/foo') returns '/blah'.
    """
    if p == '':
        return ''
    
    # Path('/blah').parts is ('/','blah')
    parts = split_path(p)
    
    if len(parts) == 1:
        return parts[0]

    # Handle paths like:
    #
    # /, \, /stuff, c:, c:\stuff
    drive = os.path.splitdrive(p)[0]
    if parts[0] == drive or parts[0] == drive + '/' or parts[0] == drive + '\\' or parts[0] in ['\\', '/']:
        return os.path.join(parts[0], parts[1])
    else:
        return parts[0]
    
if False:        
    p = 'blah/foo/bar'; s = top_level_folder(p); print(s); assert s == 'blah'
    p = '/blah/foo/bar'; s = top_level_folder(p); print(s); assert s == '/blah'
    p = 'bar'; s = top_level_folder(p); print(s); assert s == 'bar'
    p = ''; s = top_level_folder(p); print(s); assert s == ''
    p = 'c:\\'; s = top_level_folder(p); print(s); assert s == 'c:\\'
    p = r'c:\blah'; s = top_level_folder(p); print(s); assert s == 'c:\\blah'
    p = r'c:\foo'; s = top_level_folder(p); print(s); assert s == 'c:\\foo'
    p = r'c:/foo'; s = top_level_folder(p); print(s); assert s == 'c:/foo'
    p = r'c:\foo/bar'; s = top_level_folder(p); print(s); assert s == 'c:\\foo'
    
    
def subset_json_detector_output(input_filename, output_filename, options, data=None):
    """
    Main internal entry point
        
    Makes a copy of [data] before modifying if a data dictionary is supplied.
    """
    
    if options is None:    
        options = SubsetJsonDetectorOutputOptions()
            
    # Input validation        
    if options.copy_jsons_to_folders:
        assert options.split_folders and options.make_folder_relative, \
            'copy_jsons_to_folders set without make_folder_relative and split_folders'
                
    if options.split_folders:
        if os.path.isfile(output_filename):
            raise ValueError('When splitting by folders, output must be a valid directory name, you specified an existing file')
            
    if data is None:
        print('Reading json...', end='')
        with open(input_filename) as f:
            data = json.load(f)
        print(' ...done, read {} images'.format(len(data['images'])))
        if options.debug_max_images > 0:
            print('Trimming to {} images'.format(options.debug_max_images))
            data['images'] = data['images'][:options.debug_max_images]
    else:
        data = copy.deepcopy(data)
        
    # data = add_missing_detection_results_fields(data)
    
    if options.query is not None:
        
        data = subset_json_detector_output_by_query(data, options)
    
    if options.remove_failed_images:
        
        data = remove_failed_images(data, options)
        
    if options.confidence_threshold is not None:
        
        data = subset_json_detector_output_by_confidence(data, options)
        
    if not options.split_folders:
        
        write_detection_results(data, output_filename, options)
        return data
    
    else:
        
        # Map images to unique folders
        print('Finding unique folders')    
        
        folders_to_images = {}
        
        # im = data['images'][0]
        for im in tqdm(data['images']):
            
            fn = im['file']
            
            if options.split_folder_mode == 'bottom':
                                
                dirname = os.path.dirname(fn)
                
            elif options.split_folder_mode == 'n_from_bottom':
                
                dirname = os.path.dirname(fn)
                for n in range(0, options.split_folder_param):
                    dirname = os.path.dirname(dirname)
                    
            elif options.split_folder_mode == 'n_from_top':
                
                # Split string into folders, keeping delimiters
                
                # Don't use this, it removes delimiters
                # tokens = split_path(fn)
                tokens = re.split(r'([\\/])',fn)
                
                n_tokens_to_keep = ((options.split_folder_param + 1) * 2) - 1;
                
                if n_tokens_to_keep > len(tokens):
                    raise ValueError('Cannot walk {} folders from the top in path {}'.format(
                                options.split_folder_param, fn))
                dirname = ''.join(tokens[0:n_tokens_to_keep])
                
            elif options.split_folder_mode == 'top':
                
                dirname = top_level_folder(fn)                
                
            elif options.split_folder_mode == 'dict':
                
                assert isinstance(options.split_folder_param, dict)
                dirname = options.split_folder_param[fn]
                
            else:
                
                raise ValueError('Unrecognized folder split mode {}'.format(options.split_folder_mode))
                
            folders_to_images.setdefault(dirname, []).append(im)
        
        print('Found {} unique folders'.format(len(folders_to_images)))
        
        # Optionally make paths relative
        # dirname = list(folders_to_images.keys())[0]
        if options.make_folder_relative:
            
            print('Converting database-relative paths to individual-json-relative paths...')
        
            for dirname in tqdm(folders_to_images):
                # im = folders_to_images[dirname][0]
                for im in folders_to_images[dirname]:
                    fn = im['file']
                    relfn = os.path.relpath(fn, dirname).replace('\\', '/')
                    im['file'] = relfn
                    
        print('Finished converting to json-relative paths, writing output')
                       
        os.makedirs(output_filename, exist_ok=True)
        all_images = data['images']
        
        # dirname = list(folders_to_images.keys())[0]
        for dirname in tqdm(folders_to_images):
                        
            json_fn = dirname.replace('/', '_').replace('\\', '_') + '.json'
            
            if options.copy_jsons_to_folders:
                json_fn = os.path.join(output_filename, dirname, json_fn)
            else:
                json_fn = os.path.join(output_filename, json_fn)
            
            # Recycle the 'data' struct, replacing 'images' every time... medium-hacky, but 
            # forward-compatible in that I don't take dependencies on the other fields
            dir_data = data
            dir_data['images'] = folders_to_images[dirname]
            write_detection_results(dir_data, json_fn, options)
            print('Wrote {} images to {}'.format(len(dir_data['images']), json_fn))
            
        # ...for each directory
        
        data['images'] = all_images
        
        return data
    
    # ...if we're splitting folders

    
#%% Interactive driver
                
if False:

    #%%
    
    #%% Subset a file without splitting
    
    input_filename = r"c:\temp\sample.json"
    output_filename = r"c:\temp\output.json"
     
    options = SubsetJsonDetectorOutputOptions()
    options.replacement = None
    options.query = 'S2'
        
    data = subset_json_detector_output(input_filename,output_filename,options,None)
    

    #%% Subset and split, but don't copy to individual folders
    
<<<<<<< HEAD
    # input_filename = r"D:\temp\idfg\1800_detections_S2.json"
    # input_filename = r"D:\temp\idfg\detections_idfg_20190625_refiltered.json"
    input_filename = r"C:\temp\amapa-20200712_detections.json"
    output_filename = r"C:\temp\amapa\output"
=======
    input_filename = r"C:\temp\tnc-hardage-20201028_detections.filtered_rde_0.60_0.85_10_0.05_r2_export\tnc-hardage-20201028_detections.filtered_rde_0.60_0.85_10_0.05_r2_export.json"
    output_filename = r"c:\temp\out"
>>>>>>> d7fb3282
    
    options = SubsetJsonDetectorOutputOptions()
    options.split_folders = True    
    options.make_folder_relative = True
    options.split_folder_mode = 'n_from_top'
    options.split_folder_param = 1
    
    data = subset_json_detector_output(input_filename,output_filename,options,None)
    
    
    #%% Subset and split, copying to individual folders
    
    input_filename = r"c:\temp\sample.json"
    output_filename = r"c:\temp\out"
     
    options = SubsetJsonDetectorOutputOptions()
    options.split_folders = True    
    options.make_folder_relative = True
    options.copy_jsons_to_folders = True
    
    data = subset_json_detector_output(input_filename,output_filename,options,data)
    
    
    #%% Just do a filename replacement
    
    # python subset_json_detector_output.py "D:\temp\idfg\detections_idfg_20190625_refiltered.json" "D:\temp\idfg\detections_idfg_20190625_refiltered_renamed.json" --query "20190625-hddrop/" --replacement ""
    
    # python subset_json_detector_output.py "D:\temp\idfg\detections_idfg_20190625_refiltered_renamed.json" "D:\temp\idfg\output" --split_folders --make_folder_relative --copy_jsons_to_folders


#%% Command-line driver


def main():
    
    parser = argparse.ArgumentParser()
    parser.add_argument('input_file', type=str, help='Input .json filename')
    parser.add_argument('output_file', type=str, help='Output .json filename')
    parser.add_argument('--query', type=str, default=None, help='Query string to search for (omitting this matches all)')
    parser.add_argument('--replacement', type=str, default=None, help='Replace [query] with this')
    parser.add_argument('--confidence_threshold', type=float, default=None, help='Remove detections below this confidence level')
    parser.add_argument('--split_folders', action='store_true', help='Split .json files by leaf-node folder')
    parser.add_argument('--split_folder_param', type=int, help='Directory level count for n_from_bottom and n_from_top splitting')
    parser.add_argument('--split_folder_mode', type=str, help='Folder level to use for splitting ("top" or "bottom")')
    parser.add_argument('--make_folder_relative', action='store_true', help='Make image paths relative to their containing folder (only meaningful with split_folders)')
    parser.add_argument('--overwrite_json_files', action='store_true', help='Overwrite output files')
    parser.add_argument('--copy_jsons_to_folders', action='store_true', help='When using split_folders and make_folder_relative, copy jsons to their corresponding folders (relative to output_file)')
    parser.add_argument('--create_folders', action='store_true', help='When using copy_jsons_to_folders, create folders that don''t exist')    
    
    if len(sys.argv[1:]) == 0:
        parser.print_help()
        parser.exit()
        
    args = parser.parse_args()    
    
    # Convert to an options object
    options = SubsetJsonDetectorOutputOptions()
    if args.create_folders:
        options.copy_jsons_to_folders_directories_must_exist = False
        
    args_to_object(args, options)
    
    subset_json_detector_output(args.input_file, args.output_file, options)
    

if __name__ == '__main__':
    
    main()<|MERGE_RESOLUTION|>--- conflicted
+++ resolved
@@ -519,16 +519,9 @@
     
 
     #%% Subset and split, but don't copy to individual folders
-    
-<<<<<<< HEAD
-    # input_filename = r"D:\temp\idfg\1800_detections_S2.json"
-    # input_filename = r"D:\temp\idfg\detections_idfg_20190625_refiltered.json"
-    input_filename = r"C:\temp\amapa-20200712_detections.json"
-    output_filename = r"C:\temp\amapa\output"
-=======
+
     input_filename = r"C:\temp\tnc-hardage-20201028_detections.filtered_rde_0.60_0.85_10_0.05_r2_export\tnc-hardage-20201028_detections.filtered_rde_0.60_0.85_10_0.05_r2_export.json"
     output_filename = r"c:\temp\out"
->>>>>>> d7fb3282
     
     options = SubsetJsonDetectorOutputOptions()
     options.split_folders = True    
