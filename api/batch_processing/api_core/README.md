# Camera trap batch processing API developer readme


<<<<<<< HEAD
## Build

Navigate to the current directory `api/batch_processing/api_core`.

Modify the Docker image tag `-t` and the configuration file name `API_CONFIG` of the instance you want to build (see the `api_instances_config` folder)

```bash
export IMAGE_NAME=yasiyu.azurecr.io/camera-trap/3.0-detection-batch-internal:1

sudo docker build . --build-arg API_CONFIG=api_config_internal.py -t $IMAGE_NAME
```

If you need to debug the environment set up interactively, comment out the entry point line at the end of the Dockerfile, build the Docker image, and start it interactively:
```bash
sudo docker run -p 6011:1212 -it $IMAGE_NAME /bin/bash
=======
## Build the Docker image for Batch node pools

We need to build a Docker image with the necessary packages (mainly TensorFlow) to run the scoring script. Azure Batch will pull this image from a private container registry, which needs to be in the same region as the Batch account. 

Navigate to the subdirectory `batch_service` (otherwise you need to specify the Docker context).

Build the image from the Dockerfile in this folder:
```commandline
export IMAGE_NAME=cameratracrsppftkje.azurecr.io/tensorflow:1.14.0-gpu-py3
export REGISTRY_NAME=cameratracrsppftkje
sudo docker image build --rm --tag $IMAGE_NAME --file ./Dockerfile .
```

Test that TensorFlow can use the GPU in an interactive Python session:
```commandline
sudo docker run --gpus all -it --rm $IMAGE_NAME /bin/bash

python
import tensorflow as tf
print('tensorflow version:', tf.__version__)
print('tf.test.is_gpu_available:', tf.test.is_gpu_available())
quit()
``` 
You can now exit/stop the container.

Log in to the Azure Container Registry for the batch API project and push the image; you may have to `az login` first:
```commandline
sudo az acr login --name $REGISTRY_NAME

sudo docker image push $IMAGE_NAME
```


## Create a Batch node pool

We create a separate node pool for each instance of the API. For example, our `internal` instance of the API has one node pool.

Follow the notebook [api_support/create_batch_pool.ipynb](../api_support/create_batch_pool.ipynb) to create one. You should only need to do this for new instances of the API.


## Flask app

The API endpoints are in a Flask web application, which needs to be run in the conda environment `cameratraps-batch-api` specified by [environment-batch-api.yml](environment-batch-api.yml). 

In addition, the API uses the `sas_blob_utils` module from the `ai4eutils` [repo](https://github.com/microsoft/ai4eutils), so that repo folder should be on the PYTHONPATH. 

Make sure to update the `API_INSTANCE_NAME` and `POOL_ID` values in [server_api_config.py](./server_api_config.py) to reflect which instance of the API is being deployed.

To start the Flask app in development mode, first source `start_batch_api.sh` to retrieve secrets required for the various Azure services from KeyVault and export them as environment variables in the current shell:
```commandline
source start_batch_api.sh
```

You will be prompted to authenticate via AAD (you need to have access to the AI4E engineering subscription).

Set the logs directory as needed, and the name of the Flask app:
>>>>>>> d7fb3282
```
export LOGS_DIR=/home/otter/camtrap/batch_api_logs

<<<<<<< HEAD
And start the gunicorn server program manually:
```bash
gunicorn -b 0.0.0.0:1212 runserver:app
```

To upload the Docker image:
```bash
sudo az acr login --name name_of_registry

sudo docker push $IMAGE_NAME
```


## Deploy

Modify the port number to expose from this server VM (set to `6011` below). The second port number is the port exposed by the Docker container, specified in [Dockerfile](Dockerfile).

Can also specify a new path for the log file to append logs to. 

```bash
sudo docker run -p 6011:1212 $IMAGE_NAME |& tee -a /home/username/foldername/batch_api_logs/log_internal_20200707.txt

```

## Testing
=======
export FLASK_APP=server
```

To start the app locally in debug mode:
```commandline
export FLASK_ENV=development
flask run -p 5000 --eager-loading --no-reload
```

To start the app on a VM, with external access:
```commandline
flask run -h 0.0.0.0 -p 6011 --eager-loading --no-reload |& tee -a $LOGS_DIR/log_internal_dev_20210216.txt
```

To start the app using the production server:
```commandline
gunicorn -w 1 -b 0.0.0.0:6011 --threads 4 --access-logfile $LOGS_DIR/log_internal_dev_20210218_access.txt --log-file $LOGS_DIR/log_internal_dev_20210218_error.txt --capture-output server:app --log-level=info
```
The logs will only be written to these two log files and will not show in the console.

The API should work with more than one process/Gunicorn worker, but we have not tested it. 


## Send daily activity summary to Teams

Running [api_support/start_summarize_daily_activities.sh](../api_support/start_summarize_daily_activities.sh) will retrieve credentials from the KeyVault (you need to authenticate again) and run a script to send a summary of images processed on *all* instances of the API in the past day to a Teams webhook.
>>>>>>> d7fb3282
<|MERGE_RESOLUTION|>--- conflicted
+++ resolved
@@ -1,23 +1,6 @@
 # Camera trap batch processing API developer readme
 
 
-<<<<<<< HEAD
-## Build
-
-Navigate to the current directory `api/batch_processing/api_core`.
-
-Modify the Docker image tag `-t` and the configuration file name `API_CONFIG` of the instance you want to build (see the `api_instances_config` folder)
-
-```bash
-export IMAGE_NAME=yasiyu.azurecr.io/camera-trap/3.0-detection-batch-internal:1
-
-sudo docker build . --build-arg API_CONFIG=api_config_internal.py -t $IMAGE_NAME
-```
-
-If you need to debug the environment set up interactively, comment out the entry point line at the end of the Dockerfile, build the Docker image, and start it interactively:
-```bash
-sudo docker run -p 6011:1212 -it $IMAGE_NAME /bin/bash
-=======
 ## Build the Docker image for Batch node pools
 
 We need to build a Docker image with the necessary packages (mainly TensorFlow) to run the scoring script. Azure Batch will pull this image from a private container registry, which needs to be in the same region as the Batch account. 
@@ -74,37 +57,8 @@
 You will be prompted to authenticate via AAD (you need to have access to the AI4E engineering subscription).
 
 Set the logs directory as needed, and the name of the Flask app:
->>>>>>> d7fb3282
 ```
 export LOGS_DIR=/home/otter/camtrap/batch_api_logs
-
-<<<<<<< HEAD
-And start the gunicorn server program manually:
-```bash
-gunicorn -b 0.0.0.0:1212 runserver:app
-```
-
-To upload the Docker image:
-```bash
-sudo az acr login --name name_of_registry
-
-sudo docker push $IMAGE_NAME
-```
-
-
-## Deploy
-
-Modify the port number to expose from this server VM (set to `6011` below). The second port number is the port exposed by the Docker container, specified in [Dockerfile](Dockerfile).
-
-Can also specify a new path for the log file to append logs to. 
-
-```bash
-sudo docker run -p 6011:1212 $IMAGE_NAME |& tee -a /home/username/foldername/batch_api_logs/log_internal_20200707.txt
-
-```
-
-## Testing
-=======
 export FLASK_APP=server
 ```
 
@@ -130,5 +84,4 @@
 
 ## Send daily activity summary to Teams
 
-Running [api_support/start_summarize_daily_activities.sh](../api_support/start_summarize_daily_activities.sh) will retrieve credentials from the KeyVault (you need to authenticate again) and run a script to send a summary of images processed on *all* instances of the API in the past day to a Teams webhook.
->>>>>>> d7fb3282
+Running [api_support/start_summarize_daily_activities.sh](../api_support/start_summarize_daily_activities.sh) will retrieve credentials from the KeyVault (you need to authenticate again) and run a script to send a summary of images processed on *all* instances of the API in the past day to a Teams webhook.