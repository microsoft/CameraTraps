--- conflicted
+++ resolved
@@ -57,23 +57,13 @@
 
 ### Inputs
 
-<<<<<<< HEAD
 | Parameter                | Is required | Type | Explanation                                                                                                                          |
 |--------------------------|-------------|-------|-------------------------------------------------------------------------------------------------------------------------------|
 | input_container_sas      | Yes         | string | SAS URL with list and read permissions to the Blob Storage container where the images are stored.                             |
-| images_required_json_sas | No          | string | SAS URL with list and read permissions to a json file in Blob Storage. The json contains a list, where each item (a string) in the list is the full path to an image from the root of the container. An example of the content of this file: `["Season1/Location1/Camera1/image1.jpg", "Season1/Location1/Camera1/image2.jpg"]`.  Only images whose paths are listed here will be processed. |
-| image_path_prefix        | No          | string | Only process images whose full path starts with `image_path_prefix` (case-_sensitive_). Note that any image paths specified in `images_required_json_sas` will need to be the full path from the root of the container, regardless whether `image_path_prefix` is provided. |
+| images_requested_json_sas | No          | string | SAS URL with list and read permissions to a json file in Blob Storage. The json contains a list, where each item (a string) in the list is the full path to an image from the root of the container. An example of the content of this file: `["Season1/Location1/Camera1/image1.jpg", "Season1/Location1/Camera1/image2.jpg"]`.  Only images whose paths are listed here will be processed. |
+| image_path_prefix        | No          | string | Only process images whose full path starts with `image_path_prefix` (case-_sensitive_). Note that any image paths specified in `images_requested_json_sas` will need to be the full path from the root of the container, regardless whether `image_path_prefix` is provided. |
 | first_n                  | No          | int | Only process the first `first_n` images. Order of images is not guaranteed, but is likely to be alphabetical. Set this to a small number to avoid taking time to fully list all images in the blob (about 15 minutes for 1 million images) if you just want to try this API. |
 | sample_n                | No          |int | Randomly select `sample_n` images to process. |
-=======
-| Parameter                | Is required | Explanation                                                                                                                          |
-|--------------------------|-------------|-------------------------------------------------------------------------------------------------------------------------------|
-| input_container_sas      | Yes         | SAS URL with list and read permissions to the Blob Storage container where the images are stored.                             |
-| images_requested_json_sas | No          | SAS URL with list and read permissions to a json file in Blob Storage. The json contains a list, where each item (a string) in the list is the full path to an image from the root of the container. An example of the content of this file: `["Season1/Location1/Camera1/image1.jpg", "Season1/Location1/Camera1/image2.jpg"]`.  Only images whose paths are listed here will be processed. |
-| image_path_prefix        | No          | Only process images whose full path starts with `image_path_prefix`. Note that any image paths specified in `images_requested_json_sas` will need to be the full path from the root of the container, regardless of `image_path_prefix`. |
-| first_n                  | No          | Only process the first `first_n` images. Order of images is not guaranteed, but is likely to be alphabetical. Set this to a small number to avoid taking time to fully list all images in the blob (about 15 minutes for 1 million images) if you just want to try this API. |
-| sample_n (not yet implemented)                | No          | Randomly sample `sample_n` images to process. |
->>>>>>> 2b074dd3
 
 
 - We assume that all images you would like to process in this batch are uploaded to a container in Azure Blob Storage. 
