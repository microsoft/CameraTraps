# Overview

This repo contains the tools for training, running, and evaluating detectors and classifiers for images collected from motion-triggered camera traps.  The core functionality provided is:

- Data parsing from frequently-used camera trap metadata formats into a common format
- Training and evaluation of detectors, particularly our &ldquo;MegaDetector&rdquo;, which does a pretty good job finding terrestrial animals in a variety of ecosystems
- Training and evaluation of species-level classifiers for specific data sets
- A Web-based demo that runs our models via a REST API that hosts them on a Web endpoint
- Miscellaneous useful tools for manipulating camera trap data
- Research experiments we&rsquo;re doing around camera trap data (i.e., some directories are highly experimental and you should take them with a grain of salt)

Classifiers and detectors are trained using TensorFlow.

This repo is maintained by folks in the [Microsoft AI for Earth](http://aka.ms/aiforearth) program who like looking at pictures of animals.  I mean, we want to use machine learning to support conservation too, but we also really like looking at pictures of animals.


# Data

This repo does not directly host camera trap data, but we work with our collaborators to make data and annotations available whenever possible on [lila.science](http://lila.science).


# Models

This repo does not extensively host models, though we will release models when they are at a level of generality that they might be useful to other people.  


## MegaDetector

Speaking of models that might be useful to other people, we have trained a one-class animal detector trained on several hundred thousand bounding boxes from a variety of ecosystems.  Lots more information &ndash; including download links &ndash; on the [MegaDetector page](megadetector.md).

Here&rsquo;s a &ldquo;teaser&rdquo; image of what detector output looks like:

![alt text](images/detector_example.jpg "Red bounding box on fox")

Image credit University of Washington.

# Contact

For questions about this repo, contact [cameratraps@microsoft.com](mailto:cameratraps@microsoft.com).


# Contents

This repo is organized into the following folders...


## api

Code for hosting our models as an API, either for synchronous operation (e.g. for real-time inference or for our Web-based demo) or as a batch process (for large biodiversity surveys).


## classification

Code for training species classifiers on new data sets, generally trained on crops generated via an existing detector.  We&rsquo;ll release some classifiers soon, but more importantly, here&rsquo;s a [tutorial](https://github.com/microsoft/CameraTraps/blob/master/classification/TUTORIAL.md) on training your own classifier using our detector and our training pipeline.

Oh, and here&rsquo;s another &ldquo;teaser image&rdquo; of what you get at the end of training a classifier:

<img src="images/warthog_classifications.jpg" width="700">

## data_management

Code for:

- Converting frequently-used metadata formats to [COCO Camera Traps](https://github.com/Microsoft/CameraTraps/blob/master/data_management/README.md#coco-cameratraps-format) format
- Creating, visualizing, and  editing COCO Camera Traps .json databases
- Generating tfrecords

## demo

Source for the Web-based demo of our MegaDetector model (we&rsquo;ll release the demo soon!).


## detection

Code for training and evaluating detectors.


## research

Ongoing research projects that use this repository in one way or another; as of the time I&rsquo;m editing this README, there are projects in this folder around active learning and the use of simulated environments for training data augmentation.


## sandbox

Random things that don&rsquo;t fit in any other directory.  Currently contains a single file, a not-super-useful but super-duper-satisfying and mostly-successful attempt to use OCR to pull metadata out of image pixels in a fairly generic way, to handle those pesky cases when image metadata is lost.


# Installation

<<<<<<< HEAD
We use [conda](https://docs.conda.io/projects/conda/en/latest/user-guide/tasks/manage-environments.html) to manage our Python package dependencies. Conda is a package and environment management system. You can install a lightweight distribution of conda (Miniconda) for your OS via installers at [https://docs.conda.io/en/latest/miniconda.html](https://docs.conda.io/en/latest/miniconda.html). Installing packages with conda may be slower as it sorts out package dependencies.

Some Azure SDKs are only available on PyPI, but we include steps to install them using pip in the conda environment file too.
=======
We use [conda](https://docs.conda.io/projects/conda/en/latest/user-guide/tasks/manage-environments.html) to manage our Python package dependencies. Conda is a package and environment management system. You can install a lightweight distribution of conda (Miniconda) for your OS via installers at [https://docs.conda.io/en/latest/miniconda.html](https://docs.conda.io/en/latest/miniconda.html). Installing packages with conda may be slower as it optimizes package version compatibility.

Some Azure SDKs are only available on PyPI; we install them using pip as a part of the conda installation step.

## Initial setup
>>>>>>> 70a423fa

The required Python packages for running utility and visualization scripts in this repo are listed in [environment.yml](environment.yml). Scripts in some folders including `api`,`detection` and `classification` may require additional setup. In particular, the `detection/run_tf_detector*.py` scripts should use [environment-detector.yml](environment-detector.yml) to set up the environment.

In your shell, navigate to the root directory of this repo and issue the following command to create a virtual environment via conda called `cameratraps` (specified in the environment file) and install the required packages:
```
conda env create --file environment.yml
```

If you run into an error while creating the environment, try updating conda to version 4.5.11 or above. Check the version of conda using `conda --version`.
<<<<<<< HEAD
=======

## Usage
>>>>>>> 70a423fa

To enter the conda virtual environment at your current shell, issue `conda activate cameratraps`. You should see `(cameratraps)` prepended to the command line prompt. Invoking `python` or `jupyter notebook` will now be using the interpreter and packages available in this virtual env.

To exit the virtual env, issue `conda deactivate cameratraps`.

## Add additional packages

If you need to use additional packages, add them to the environment file and run

```bash
conda env update --file environment.yml
```

## Other notes

In some scripts, we also assume that you have the [AI for Earth utilities repo](https://github.com/Microsoft/ai4eutils) cloned and its path appended to `PYTHONPATH`. You can append a path to `PYTHONPATH` for the current shell session by executing

```bash
export PYTHONPATH="$PYTHONPATH:/absolute/path/to/repo/ai4eutils"
```

Adding this line to your `~/.bashrc` modifies `PYTHONPATH` permanently.


# Gratuitous pretty camera trap picture

![alt text](images/nacti.jpg "Bird flying above water")

Image credit USDA, from the [NACTI](http://lila.science/datasets/nacti) data set.


# Contributing

This project welcomes contributions and suggestions.  Most contributions require you to agree to a
Contributor License Agreement (CLA) declaring that you have the right to, and actually do, grant us
the rights to use your contribution. For details, visit [cla.microsoft.com](https://cla.microsoft.com).

When you submit a pull request, a CLA-bot will automatically determine whether you need to provide
a CLA and decorate the PR appropriately (e.g., label, comment). Simply follow the instructions
provided by the bot. You will only need to do this once across all repos using our CLA.

This project has adopted the [Microsoft Open Source Code of Conduct](https://opensource.microsoft.com/codeofconduct/).
For more information see the [Code of Conduct FAQ](https://opensource.microsoft.com/codeofconduct/faq/) or
contact [opencode@microsoft.com](mailto:opencode@microsoft.com) with any additional questions or comments.

## License

This repository is licensed with the [MIT license](https://github.com/Microsoft/dotnet/blob/master/LICENSE).
<|MERGE_RESOLUTION|>--- conflicted
+++ resolved
@@ -87,17 +87,11 @@
 
 # Installation
 
-<<<<<<< HEAD
-We use [conda](https://docs.conda.io/projects/conda/en/latest/user-guide/tasks/manage-environments.html) to manage our Python package dependencies. Conda is a package and environment management system. You can install a lightweight distribution of conda (Miniconda) for your OS via installers at [https://docs.conda.io/en/latest/miniconda.html](https://docs.conda.io/en/latest/miniconda.html). Installing packages with conda may be slower as it sorts out package dependencies.
-
-Some Azure SDKs are only available on PyPI, but we include steps to install them using pip in the conda environment file too.
-=======
 We use [conda](https://docs.conda.io/projects/conda/en/latest/user-guide/tasks/manage-environments.html) to manage our Python package dependencies. Conda is a package and environment management system. You can install a lightweight distribution of conda (Miniconda) for your OS via installers at [https://docs.conda.io/en/latest/miniconda.html](https://docs.conda.io/en/latest/miniconda.html). Installing packages with conda may be slower as it optimizes package version compatibility.
 
 Some Azure SDKs are only available on PyPI; we install them using pip as a part of the conda installation step.
 
 ## Initial setup
->>>>>>> 70a423fa
 
 The required Python packages for running utility and visualization scripts in this repo are listed in [environment.yml](environment.yml). Scripts in some folders including `api`,`detection` and `classification` may require additional setup. In particular, the `detection/run_tf_detector*.py` scripts should use [environment-detector.yml](environment-detector.yml) to set up the environment.
 
@@ -107,11 +101,8 @@
 ```
 
 If you run into an error while creating the environment, try updating conda to version 4.5.11 or above. Check the version of conda using `conda --version`.
-<<<<<<< HEAD
-=======
 
 ## Usage
->>>>>>> 70a423fa
 
 To enter the conda virtual environment at your current shell, issue `conda activate cameratraps`. You should see `(cameratraps)` prepended to the command line prompt. Invoking `python` or `jupyter notebook` will now be using the interpreter and packages available in this virtual env.
 
