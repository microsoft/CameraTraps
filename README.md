![image](https://microsoft.github.io/CameraTraps/assets/Pytorch_Banner_transparentbk.png)

<div align="center"> 
<font size="6"> A Collaborative Deep Learning Framework for Conservation </font>
<br>
<hr>
<a href="https://pypi.org/project/PytorchWildlife"><img src="https://img.shields.io/pypi/v/PytorchWildlife?color=limegreen" /></a> 
<a href="https://pypi.org/project/PytorchWildlife"><img src="https://static.pepy.tech/badge/pytorchwildlife" /></a> 
<a href="https://pypi.org/project/PytorchWildlife"><img src="https://img.shields.io/pypi/pyversions/PytorchWildlife" /></a> 
<a href="https://huggingface.co/spaces/ai-for-good-lab/pytorch-wildlife"><img src="https://img.shields.io/badge/%F0%9F%A4%97%20Hugging%20Face-Demo-blue" /></a>
<a href="https://colab.research.google.com/drive/1rjqHrTMzEHkMualr4vB55dQWCsCKMNXi?usp=sharing"><img src="https://img.shields.io/badge/Colab-Demo-blue?logo=GoogleColab" /></a>
<!-- <a href="https://colab.research.google.com/drive/16-OjFVQ6nopuP-gfqofYBBY00oIgbcr1?usp=sharing"><img src="https://img.shields.io/badge/Colab-Video detection-blue?logo=GoogleColab" /></a> -->
<a href="https://cameratraps.readthedocs.io/en/latest/"><img src="https://img.shields.io/badge/read-docs-yellow?logo=ReadtheDocs" /></a>
<a href="https://github.com/microsoft/CameraTraps/blob/main/LICENSE"><img src="https://img.shields.io/pypi/l/PytorchWildlife" /></a>
<a href="https://discord.gg/TeEVxzaYtm"><img src="https://img.shields.io/badge/any_text-Join_us!-blue?logo=discord&label=Discord" /></a>
<br><br>
</div>


## 📣 Announcement

### 🤜🤛 Collaboration with EcoAssist!
We are thrilled to announce our collaboration with [EcoAssist](https://addaxdatascience.com/ecoassist/#spp-models)---a powerful user interface software that enables users to directly load models from the PyTorch-Wildlife model zoo for image analysis on local computers. With EcoAssist, you can now utilize MegaDetectorV5 and the classification models---AI4GAmazonRainforest and AI4GOpossum---for automatic animal detection and identification, alongside a comprehensive suite of pre- and post-processing tools. This partnership aims to enhance the overall user experience with PyTorch-Wildlife models for a general audience. We will work closely to bring more features together for more efficient and effective wildlife analysis in the future.

### 🏎️💨💨 SMALLER, BETTER, and FASTER! MegaDetectorV6 public beta testing started! 
The public beta testing for MegaDetectorV6 has officially started! In the next generation of MegaDetector, we are focusing on computational efficiency and performance. We have trained multiple new models using the latest YOLO-v9 architecture, and in the public beta testing, we will allow people to test the compact version of MegaDetectorV6 (MDv6-c). We want to make sure these models work as expected on real-world datasets. 

This MDv6-c model has only ***one-sixth (SMALLER)*** of the parameters of the current MegaDetectorV5 and exhibits ***12% higher recall (BETTER)*** on animal detection in our validation datasets. In other words, MDv6-c has significantly fewer false negatives when detecting animals, making it a more robust animal detection model than MegaDetectorV5. Furthermore, one of our testers reported that the speed of MDv6-c is at least ***5 times FASTER*** than MegaDetectorV5 on their datasets.

|Models|Parameters|Precision|Recall|
|---|---|---|---|
|MegaDetectorV5|121M|0.96|0.73|
|MegaDetectroV6-c|22M|0.92|0.85|

We are also working on an extra-large version of MegaDetectorV6 for optimal performance and a transformer-based model using the RT-Detr architecture to prepare ourselves for the future of transformers. These models will be available in the official release of MegaDetectorV6.

>If you want to join the beta testing, please come to our discord channel and DM the admins there: [![](https://img.shields.io/badge/any_text-Join_us!-blue?logo=discord&label=PytorchWildife)](https://discord.gg/TeEVxzaYtm)

### 🎉 Pytorch-Wildlife ready for citation
In addition, we have recently published a [summary paper on Pytorch-Wildlife](https://arxiv.org/abs/2405.12930). The paper has been accepted as an oral presentation at the [CV4Animals workshop](https://www.cv4animals.com/) at this year's CVPR. Please feel free to [cite us!](#cite-us)

<<<<<<< HEAD
## Contributing to PytorchWildlife

Thank you for your interest in contributing to PytorchWildlife! Your contributions can make a significant impact by enhancing the usability, accessibility, and performance of these tools, helping them reach a broader audience. Whether you're an experienced developer, a beginner eager to learn, or someone passionate about wildlife conservation, your input is invaluable. We've outlined a few areas where we could use your help—whether it's improving documentation, streamlining the installation process, or refining the user experience, there's plenty of room for collaboration. Let's work together to make PytorchWildlife an even more powerful and user-friendly resource for the global conservation community!

---

## TODO List for Improving Installation and Usability

### Documentation and Instructions
- [ ] **Improve Accessibility of Installation Instructions:**

  - [ ] Update the documentation on [Camera Traps Documentation](https://cameratraps.readthedocs.io).


## ✅ Update highlights (Version 1.0.2.13)
=======
### 🛠️ Compatibility with CUDA 12.x
The new version of PytorchWildlife uses the latest version of Pytorch (currently 2.3.1), which is compatible with CUDA 12.x.

## ✅ Feature highlights (Version 1.0.2.15)
>>>>>>> baf935ef
- [x] Added a file separation function. You can now automatically separate your files between animals and non-animals into different folders using our `detection_folder_separation` function. Please see the [Python demo file](demo/image_separation_demo.py) and [Jupyter demo](demo/image_separation_demo.ipynb)!
- [x] 🥳 Added Timelapse compatibility! Check the [Gradio interface](INSTALLATION.md) or [notebooks](https://github.com/microsoft/CameraTraps/blob/main/demo/image_detection_demo.ipynb).
<details>
<summary><font size="3">👉 Click for more</font></summary>
  <li> CUDA 12.x compatibility. <br>
  <li> Added Google Colab demos. <br>
  <li> Added Snapshot Serengeti classification model into the model zoo. <br>
  <li> Added Classification fine-tuning module. <br>
  <li> Added a Docker Image for ease of installation. <br>
</details>

## 🔥 Future highlights
- [ ] MegaDetectorV6 with multiple model sizes for both optimized performance and low-budget devices like camera systems (***Public beta testing has started!!***).
- [ ] Supervision 0.19+ and Python 3.10+ compatibility. 
- [ ] A detection model fine-tuning module to fine-tune your own detection model for Pytorch-Wildlife.
- [ ] Direct LILA connection for more training/validation data.
- [ ] More pretrained detection and classification models to expand the current model zoo.

To check the full version of the roadmap with completed tasks and long term goals, please click [here!](roadmaps.md).

## 🐾 Introduction

At the core of our mission is the desire to create a harmonious space where conservation scientists from all over the globe can unite. Where they're able to share, grow, use datasets and deep learning architectures for wildlife conservation.
We've been inspired by the potential and capabilities of Megadetector, and we deeply value its contributions to the community. As we forge ahead with Pytorch-Wildlife, under which Megadetector now resides, please know that we remain committed to supporting, maintaining, and developing Megadetector, ensuring its continued relevance, expansion, and utility.

Pytorch-Wildlife is pip installable:
```
pip install PytorchWildlife
```

To use the newest version of MegaDetector with all the existing functionalities, you can use our [Hugging Face interface](https://huggingface.co/spaces/ai-for-good-lab/pytorch-wildlife) or simply load the model with **Pytorch-Wildlife**. The weights will be automatically downloaded:
```python
from PytorchWildlife.models import detection as pw_detection
detection_model = pw_detection.MegaDetectorV5()
```

For those interested in accessing the previous MegaDetector repository, which utilizes the same `MegaDetector v5` model weights and was primarily developed by Dan Morris during his time at Microsoft, please visit the [archive](https://github.com/microsoft/CameraTraps/blob/main/archive) directory, or you can visit this [forked repository](https://github.com/agentmorris/MegaDetector/tree/main) that Dan Morris is actively maintaining.

>[!TIP]
>If you have any questions regarding MegaDetector and Pytorch-Wildlife, please [email us](zhongqimiao@microsoft.com) or join us in our discord channel: [![](https://img.shields.io/badge/any_text-Join_us!-blue?logo=discord&label=PytorchWildife)](https://discord.gg/TeEVxzaYtm)

## 👋 Welcome to Pytorch-Wildlife Version 1.0

**PyTorch-Wildlife** is a platform to create, modify, and share powerful AI conservation models. These models can be used for a variety of applications, including camera trap images, overhead images, underwater images, or bioacoustics. Your engagement with our work is greatly appreciated, and we eagerly await any feedback you may have.


The **Pytorch-Wildlife** library allows users to directly load the `MegaDetector v5` model weights for animal detection. We've fully refactored our codebase, prioritizing ease of use in model deployment and expansion. In addition to `MegaDetector v5`, **Pytorch-Wildlife** also accommodates a range of classification weights, such as those derived from the Amazon Rainforest dataset and the Opossum classification dataset. Explore the codebase and functionalities of **Pytorch-Wildlife** through our interactive [HuggingFace web app](https://huggingface.co/spaces/AndresHdzC/pytorch-wildlife) or local [demos and notebooks](https://github.com/microsoft/CameraTraps/tree/main/demo), designed to showcase the practical applications of our enhancements at [PyTorchWildlife](https://github.com/microsoft/CameraTraps/blob/main/INSTALLATION.md). You can find more information in our [documentation](https://cameratraps.readthedocs.io/en/latest/).

👇 Here is a brief example on how to perform detection and classification on a single image using `PyTorch-wildlife`
```python
import torch
from PytorchWildlife.models import detection as pw_detection
from PytorchWildlife.models import classification as pw_classification

img = torch.randn((3, 1280, 1280))

# Detection
detection_model = pw_detection.MegaDetectorV5() # Model weights are automatically downloaded.
detection_result = detection_model.single_image_detection(img)

#Classification
classification_model = pw_classification.AI4GAmazonRainforest() # Model weights are automatically downloaded.
classification_results = classification_model.single_image_classification(img)
```

## ⚙️ Install Pytorch-Wildlife
```
pip install PytorchWildlife
```
Please refer to our [installation guide](https://github.com/microsoft/CameraTraps/blob/main/INSTALLATION.md) for more installation information.

## 🕵️ Explore Pytorch-Wildlife and MegaDetector with our Demo User Interface

If you want to directly try **Pytorch-Wildlife** with the AI models available, including `MegaDetector v5`, you can use our [**Gradio** interface](https://github.com/microsoft/CameraTraps/tree/main/demo). This interface allows users to directly load the `MegaDetector v5` model weights for animal detection. In addition, **Pytorch-Wildlife** also has two classification models in our initial version. One is trained from an Amazon Rainforest camera trap dataset and the other from a Galapagos opossum classification dataset (more details of these datasets will be published soon). To start, please follow the [installation instructions](https://github.com/microsoft/CameraTraps/blob/main/INSTALLATION.md) on how to run the Gradio interface! We also provide multiple [**Jupyter** notebooks](https://github.com/microsoft/CameraTraps/tree/main/demo) for demonstration.

![image](https://microsoft.github.io/CameraTraps/assets/gradio_UI.png)


## 🛠️ Core Features
   What are the core components of Pytorch-Wildlife?
![Pytorch-core-diagram](https://microsoft.github.io/CameraTraps/assets/Pytorch_Wildlife_core_figure.jpg)


### 🌐 Unified Framework:
  Pytorch-Wildlife integrates **four pivotal elements:**

▪ Machine Learning Models<br>
▪ Pre-trained Weights<br>
▪ Datasets<br>
▪ Utilities<br>

### 👷 Our work:
  In the provided graph, boxes outlined in red represent elements that will be added and remained fixed, while those in blue will be part of our development.


### 🚀 Inaugural Model:
  We're kickstarting with YOLO as our first available model, complemented by pre-trained weights from `MegaDetector v5`. This is the same `MegaDetector v5` model from the previous repository.


### 📚 Expandable Repository:
  As we move forward, our platform will welcome new models and pre-trained weights for camera traps and bioacoustic analysis. We're excited to host contributions from global researchers through a dedicated submission platform.


### 📊 Datasets from LILA:
  Pytorch-Wildlife will also incorporate the vast datasets hosted on LILA, making it a treasure trove for conservation research.


### 🧰 Versatile Utilities:
  Our set of utilities spans from visualization tools to task-specific utilities, many inherited from Megadetector.


### 💻 User Interface Flexibility:
  While we provide a foundational user interface, our platform is designed to inspire. We encourage researchers to craft and share their unique interfaces, and we'll list both existing and new UIs from other collaborators for the community's benefit.


Let's shape the future of wildlife research, together! 🙌


### 📈 Progress on core tasks

<details>
<summary> <font size="3"> ▪️ Packaging </font> </summary>

- [ ] Animal detection fine-tuning<br>
- [x] MegaDetectorV5 integration<br>
- [ ] MegaDetectorV6 integration<br>
- [x] User submitted weights<br>
- [x] Animal classification fine-tuning<br>
- [x] Amazon Rainforest classification<br>
- [x] Amazon Opossum classification<br>
- [ ] User submitted weights<br>
</details><br>

<details>
<summary><font size="3">▪️ Utility Toolkit</font></summary>

- [x] Visualization tools<br>
- [x] MegaDetector utils<br>
- [ ] User submitted utils<br>
</details><br>

<details>
<summary><font size="3">▪️ Datasets</font></summary>

- [ ] Animal Datasets<br>
- [ ] LILA datasets<br>
</details><br>

<details>
<summary><font size="3">▪️ Accessibility</font></summary>

- [x] Basic user interface for demonstration<br>
- [ ] UI Dev tools<br>
- [ ] List of available UIs<br>
</details><br>


## 🖼️ Examples

### Image detection using `MegaDetector v5`
<img src="https://microsoft.github.io/CameraTraps/assets/animal_det_1.JPG" alt="animal_det_1" width="400"/><br>
*Credits to Universidad de los Andes, Colombia.*

### Image classification with `MegaDetector v5` and `AI4GAmazonRainforest`
<img src="https://microsoft.github.io/CameraTraps/assets/animal_clas_1.png" alt="animal_clas_1" width="500"/><br>
*Credits to Universidad de los Andes, Colombia.*

### Opossum ID with `MegaDetector v5` and `AI4GOpossum`
<img src="https://microsoft.github.io/CameraTraps/assets/opossum_det.png" alt="opossum_det" width="500"/><br>
*Credits to the Agency for Regulation and Control of Biosecurity and Quarantine for Galápagos (ABG), Ecuador.*

## Cite us
```
@misc{hernandez2024pytorchwildlife,
      title={Pytorch-Wildlife: A Collaborative Deep Learning Framework for Conservation}, 
      author={Andres Hernandez and Zhongqi Miao and Luisa Vargas and Rahul Dodhia and Juan Lavista},
      year={2024},
      eprint={2405.12930},
      archivePrefix={arXiv},
      primaryClass={cs.CV}
}
```

## 🤝 Contributing
This project is open to your ideas and contributions. If you want to submit a pull request, we'll have some guidelines available soon.

We have adopted the [Microsoft Open Source Code of Conduct](https://opensource.microsoft.com/codeofconduct/). For more information see the [Code of Conduct FAQ](https://opensource.microsoft.com/codeofconduct/faq/) or contact [us](zhongqimiao@microsoft.com) with any additional questions or comments.

## License
This repository is licensed with the [MIT license](https://github.com/Microsoft/dotnet/blob/main/LICENSE).


## 👥 Existing Collaborators

The extensive collaborative efforts of Megadetector have genuinely inspired us, and we deeply value its significant contributions to the community. As we continue to advance with Pytorch-Wildlife, our commitment to delivering technical support to our existing partners on MegaDetector remains the same.

Here we list a few of the organizations that have used MegaDetector. We're only listing organizations who have given us permission to refer to them here or have posted publicly about their use of MegaDetector.

<details>
<summary><font size="3">👉 Full list of organizations</font></summary>

(Newly Added) [TerrOïko](https://www.terroiko.fr/) ([OCAPI platform](https://www.terroiko.fr/ocapi))

[Arizona Department of Environmental Quality](http://azdeq.gov/)

[Blackbird Environmental](https://blackbirdenv.com/)

[Camelot](https://camelotproject.org/)

[Canadian Parks and Wilderness Society (CPAWS) Northern Alberta Chapter](https://cpawsnab.org/)

[Conservation X Labs](https://conservationxlabs.com/)

[Czech University of Life Sciences Prague](https://www.czu.cz/en)

[EcoLogic Consultants Ltd.](https://www.consult-ecologic.com/)

[Estación Biológica de Doñana](http://www.ebd.csic.es/inicio)

[Idaho Department of Fish and Game](https://idfg.idaho.gov/)

[Island Conservation](https://www.islandconservation.org/)

[Myall Lakes Dingo Project](https://carnivorecoexistence.info/myall-lakes-dingo-project/)

[Point No Point Treaty Council](https://pnptc.org/)

[Ramat Hanadiv Nature Park](https://www.ramat-hanadiv.org.il/en/)

[SPEA (Portuguese Society for the Study of Birds)](https://spea.pt/en/)

[Synthetaic](https://www.synthetaic.com/)

[Taronga Conservation Society](https://taronga.org.au/)

[The Nature Conservancy in Wyoming](https://www.nature.org/en-us/about-us/where-we-work/united-states/wyoming/)

[TrapTagger](https://wildeyeconservation.org/trap-tagger-about/)

[Upper Yellowstone Watershed Group](https://www.upperyellowstone.org/)

[Applied Conservation Macro Ecology Lab](http://www.acmelab.ca/), University of Victoria

[Banff National Park Resource Conservation](https://www.pc.gc.ca/en/pn-np/ab/banff/nature/conservation), Parks Canada(https://www.pc.gc.ca/en/pn-np/ab/banff/nature/conservation)

[Blumstein Lab](https://blumsteinlab.eeb.ucla.edu/), UCLA

[Borderlands Research Institute](https://bri.sulross.edu/), Sul Ross State University

[Capitol Reef National Park](https://www.nps.gov/care/index.htm) / Utah Valley University

[Center for Biodiversity and Conservation](https://www.amnh.org/research/center-for-biodiversity-conservation), American Museum of Natural History

[Centre for Ecosystem Science](https://www.unsw.edu.au/research/), UNSW Sydney

[Cross-Cultural Ecology Lab](https://crossculturalecology.net/), Macquarie University

[DC Cat Count](https://hub.dccatcount.org/), led by the Humane Rescue Alliance

[Department of Fish and Wildlife Sciences](https://www.uidaho.edu/cnr/departments/fish-and-wildlife-sciences), University of Idaho

[Department of Wildlife Ecology and Conservation](https://wec.ifas.ufl.edu/), University of Florida

[Ecology and Conservation of Amazonian Vertebrates Research Group](https://www.researchgate.net/lab/Fernanda-Michalski-Lab-4), Federal University of Amapá

[Gola Forest Programma](https://www.rspb.org.uk/our-work/conservation/projects/scientific-support-for-the-gola-forest-programme/), Royal Society for the Protection of Birds (RSPB)

[Graeme Shannon's Research Group](https://wildliferesearch.co.uk/group-1), Bangor University

[Hamaarag](https://hamaarag.org.il/), The Steinhardt Museum of Natural History, Tel Aviv University

[Institut des Science de la Forêt Tempérée (ISFORT)](https://isfort.uqo.ca/), Université du Québec en Outaouais

[Lab of Dr. Bilal Habib](https://bhlab.in/about), the Wildlife Institute of India

[Mammal Spatial Ecology and Conservation Lab](https://labs.wsu.edu/dthornton/), Washington State University

[McLoughlin Lab in Population Ecology](http://mcloughlinlab.ca/lab/), University of Saskatchewan

[National Wildlife Refuge System, Southwest Region](https://www.fws.gov/about/region/southwest), U.S. Fish & Wildlife Service

[Northern Great Plains Program](https://nationalzoo.si.edu/news/restoring-americas-prairie), Smithsonian

[Quantitative Ecology Lab](https://depts.washington.edu/sefsqel/), University of Washington

[Santa Monica Mountains Recreation Area](https://www.nps.gov/samo/index.htm), National Park Service

[Seattle Urban Carnivore Project](https://www.zoo.org/seattlecarnivores), Woodland Park Zoo

[Serra dos Órgãos National Park](https://www.icmbio.gov.br/parnaserradosorgaos/), ICMBio

[Snapshot USA](https://emammal.si.edu/snapshot-usa), Smithsonian

[Wildlife Coexistence Lab](https://wildlife.forestry.ubc.ca/), University of British Columbia

[Wildlife Research](https://www.dfw.state.or.us/wildlife/research/index.asp), Oregon Department of Fish and Wildlife

[Wildlife Division](https://www.michigan.gov/dnr/about/contact/wildlife), Michigan Department of Natural Resources

Department of Ecology, TU Berlin

Ghost Cat Analytics

Protected Areas Unit, Canadian Wildlife Service

[School of Natural Sciences](https://www.utas.edu.au/natural-sciences), University of Tasmania [(story)](https://www.utas.edu.au/about/news-and-stories/articles/2022/1204-innovative-camera-network-keeps-close-eye-on-tassie-wildlife)

[Kenai National Wildlife Refuge](https://www.fws.gov/refuge/kenai), U.S. Fish & Wildlife Service [(story)](https://www.peninsulaclarion.com/sports/refuge-notebook-new-technology-increases-efficiency-of-refuge-cameras/)

[Australian Wildlife Conservancy](https://www.australianwildlife.org/) [(blog](https://www.australianwildlife.org/cutting-edge-technology-delivering-efficiency-gains-in-conservation/), [blog)](https://www.australianwildlife.org/efficiency-gains-at-the-cutting-edge-of-technology/)

[Felidae Conservation Fund](https://felidaefund.org/) [(WildePod platform)](https://wildepod.org/) [(blog post)](https://abhaykashyap.com/blog/ai-powered-camera-trap-image-annotation-system/)

[Alberta Biodiversity Monitoring Institute (ABMI)](https://www.abmi.ca/home.html) [(WildTrax platform)](https://www.wildtrax.ca/) [(blog post)](https://wildcams.ca/blog/the-abmi-visits-the-zoo/)

[Shan Shui Conservation Center](http://en.shanshui.org/) [(blog post)](https://mp.weixin.qq.com/s/iOIQF3ckj0-rEG4yJgerYw?fbclid=IwAR0alwiWbe3udIcFvqqwm7y5qgr9hZpjr871FZIa-ErGUukZ7yJ3ZhgCevs) [(translated blog post)](https://mp-weixin-qq-com.translate.goog/s/iOIQF3ckj0-rEG4yJgerYw?fbclid=IwAR0alwiWbe3udIcFvqqwm7y5qgr9hZpjr871FZIa-ErGUukZ7yJ3ZhgCevs&_x_tr_sl=auto&_x_tr_tl=en&_x_tr_hl=en&_x_tr_pto=wapp)

[Irvine Ranch Conservancy](http://www.irconservancy.org/) [(story)](https://www.ocregister.com/2022/03/30/ai-software-is-helping-researchers-focus-on-learning-about-ocs-wild-animals/)

[Wildlife Protection Solutions](https://wildlifeprotectionsolutions.org/) [(story](https://customers.microsoft.com/en-us/story/1384184517929343083-wildlife-protection-solutions-nonprofit-ai-for-earth), [story)](https://www.enterpriseai.news/2023/02/20/ai-helps-wildlife-protection-solutions-safeguard-endangered-species/)

[Road Ecology Center](https://roadecology.ucdavis.edu/), University of California, Davis [(Wildlife Observer Network platform)](https://wildlifeobserver.net/)

[The Nature Conservancy in California](https://www.nature.org/en-us/about-us/where-we-work/united-states/california/) [(Animl platform)](https://github.com/tnc-ca-geo/animl-frontend)

[San Diego Zoo Wildlife Alliance](https://science.sandiegozoo.org/) [(Animl R package)](https://github.com/conservationtechlab/animl)

</details><br>


>[!IMPORTANT]
>If you would like to be added to this list or have any questions regarding MegaDetector and Pytorch-Wildlife, please [email us](zhongqimiao@microsoft.com) or join us in our Discord channel: [![](https://img.shields.io/badge/any_text-Join_us!-blue?logo=discord&label=PytorchWildife)](https://discord.gg/TeEVxzaYtm)

<|MERGE_RESOLUTION|>--- conflicted
+++ resolved
@@ -1,396 +1,376 @@
-![image](https://microsoft.github.io/CameraTraps/assets/Pytorch_Banner_transparentbk.png)
-
-<div align="center"> 
-<font size="6"> A Collaborative Deep Learning Framework for Conservation </font>
-<br>
-<hr>
-<a href="https://pypi.org/project/PytorchWildlife"><img src="https://img.shields.io/pypi/v/PytorchWildlife?color=limegreen" /></a> 
-<a href="https://pypi.org/project/PytorchWildlife"><img src="https://static.pepy.tech/badge/pytorchwildlife" /></a> 
-<a href="https://pypi.org/project/PytorchWildlife"><img src="https://img.shields.io/pypi/pyversions/PytorchWildlife" /></a> 
-<a href="https://huggingface.co/spaces/ai-for-good-lab/pytorch-wildlife"><img src="https://img.shields.io/badge/%F0%9F%A4%97%20Hugging%20Face-Demo-blue" /></a>
-<a href="https://colab.research.google.com/drive/1rjqHrTMzEHkMualr4vB55dQWCsCKMNXi?usp=sharing"><img src="https://img.shields.io/badge/Colab-Demo-blue?logo=GoogleColab" /></a>
-<!-- <a href="https://colab.research.google.com/drive/16-OjFVQ6nopuP-gfqofYBBY00oIgbcr1?usp=sharing"><img src="https://img.shields.io/badge/Colab-Video detection-blue?logo=GoogleColab" /></a> -->
-<a href="https://cameratraps.readthedocs.io/en/latest/"><img src="https://img.shields.io/badge/read-docs-yellow?logo=ReadtheDocs" /></a>
-<a href="https://github.com/microsoft/CameraTraps/blob/main/LICENSE"><img src="https://img.shields.io/pypi/l/PytorchWildlife" /></a>
-<a href="https://discord.gg/TeEVxzaYtm"><img src="https://img.shields.io/badge/any_text-Join_us!-blue?logo=discord&label=Discord" /></a>
-<br><br>
-</div>
-
-
-## 📣 Announcement
-
-### 🤜🤛 Collaboration with EcoAssist!
-We are thrilled to announce our collaboration with [EcoAssist](https://addaxdatascience.com/ecoassist/#spp-models)---a powerful user interface software that enables users to directly load models from the PyTorch-Wildlife model zoo for image analysis on local computers. With EcoAssist, you can now utilize MegaDetectorV5 and the classification models---AI4GAmazonRainforest and AI4GOpossum---for automatic animal detection and identification, alongside a comprehensive suite of pre- and post-processing tools. This partnership aims to enhance the overall user experience with PyTorch-Wildlife models for a general audience. We will work closely to bring more features together for more efficient and effective wildlife analysis in the future.
-
-### 🏎️💨💨 SMALLER, BETTER, and FASTER! MegaDetectorV6 public beta testing started! 
-The public beta testing for MegaDetectorV6 has officially started! In the next generation of MegaDetector, we are focusing on computational efficiency and performance. We have trained multiple new models using the latest YOLO-v9 architecture, and in the public beta testing, we will allow people to test the compact version of MegaDetectorV6 (MDv6-c). We want to make sure these models work as expected on real-world datasets. 
-
-This MDv6-c model has only ***one-sixth (SMALLER)*** of the parameters of the current MegaDetectorV5 and exhibits ***12% higher recall (BETTER)*** on animal detection in our validation datasets. In other words, MDv6-c has significantly fewer false negatives when detecting animals, making it a more robust animal detection model than MegaDetectorV5. Furthermore, one of our testers reported that the speed of MDv6-c is at least ***5 times FASTER*** than MegaDetectorV5 on their datasets.
-
-|Models|Parameters|Precision|Recall|
-|---|---|---|---|
-|MegaDetectorV5|121M|0.96|0.73|
-|MegaDetectroV6-c|22M|0.92|0.85|
-
-We are also working on an extra-large version of MegaDetectorV6 for optimal performance and a transformer-based model using the RT-Detr architecture to prepare ourselves for the future of transformers. These models will be available in the official release of MegaDetectorV6.
-
->If you want to join the beta testing, please come to our discord channel and DM the admins there: [![](https://img.shields.io/badge/any_text-Join_us!-blue?logo=discord&label=PytorchWildife)](https://discord.gg/TeEVxzaYtm)
-
-### 🎉 Pytorch-Wildlife ready for citation
-In addition, we have recently published a [summary paper on Pytorch-Wildlife](https://arxiv.org/abs/2405.12930). The paper has been accepted as an oral presentation at the [CV4Animals workshop](https://www.cv4animals.com/) at this year's CVPR. Please feel free to [cite us!](#cite-us)
-
-<<<<<<< HEAD
-## Contributing to PytorchWildlife
-
-Thank you for your interest in contributing to PytorchWildlife! Your contributions can make a significant impact by enhancing the usability, accessibility, and performance of these tools, helping them reach a broader audience. Whether you're an experienced developer, a beginner eager to learn, or someone passionate about wildlife conservation, your input is invaluable. We've outlined a few areas where we could use your help—whether it's improving documentation, streamlining the installation process, or refining the user experience, there's plenty of room for collaboration. Let's work together to make PytorchWildlife an even more powerful and user-friendly resource for the global conservation community!
-
----
-
-## TODO List for Improving Installation and Usability
-
-### Documentation and Instructions
-- [ ] **Improve Accessibility of Installation Instructions:**
-
-  - [ ] Update the documentation on [Camera Traps Documentation](https://cameratraps.readthedocs.io).
-
-
-## ✅ Update highlights (Version 1.0.2.13)
-=======
-### 🛠️ Compatibility with CUDA 12.x
-The new version of PytorchWildlife uses the latest version of Pytorch (currently 2.3.1), which is compatible with CUDA 12.x.
-
-## ✅ Feature highlights (Version 1.0.2.15)
->>>>>>> baf935ef
-- [x] Added a file separation function. You can now automatically separate your files between animals and non-animals into different folders using our `detection_folder_separation` function. Please see the [Python demo file](demo/image_separation_demo.py) and [Jupyter demo](demo/image_separation_demo.ipynb)!
-- [x] 🥳 Added Timelapse compatibility! Check the [Gradio interface](INSTALLATION.md) or [notebooks](https://github.com/microsoft/CameraTraps/blob/main/demo/image_detection_demo.ipynb).
-<details>
-<summary><font size="3">👉 Click for more</font></summary>
-  <li> CUDA 12.x compatibility. <br>
-  <li> Added Google Colab demos. <br>
-  <li> Added Snapshot Serengeti classification model into the model zoo. <br>
-  <li> Added Classification fine-tuning module. <br>
-  <li> Added a Docker Image for ease of installation. <br>
-</details>
-
-## 🔥 Future highlights
-- [ ] MegaDetectorV6 with multiple model sizes for both optimized performance and low-budget devices like camera systems (***Public beta testing has started!!***).
-- [ ] Supervision 0.19+ and Python 3.10+ compatibility. 
-- [ ] A detection model fine-tuning module to fine-tune your own detection model for Pytorch-Wildlife.
-- [ ] Direct LILA connection for more training/validation data.
-- [ ] More pretrained detection and classification models to expand the current model zoo.
-
-To check the full version of the roadmap with completed tasks and long term goals, please click [here!](roadmaps.md).
-
-## 🐾 Introduction
-
-At the core of our mission is the desire to create a harmonious space where conservation scientists from all over the globe can unite. Where they're able to share, grow, use datasets and deep learning architectures for wildlife conservation.
-We've been inspired by the potential and capabilities of Megadetector, and we deeply value its contributions to the community. As we forge ahead with Pytorch-Wildlife, under which Megadetector now resides, please know that we remain committed to supporting, maintaining, and developing Megadetector, ensuring its continued relevance, expansion, and utility.
-
-Pytorch-Wildlife is pip installable:
-```
-pip install PytorchWildlife
-```
-
-To use the newest version of MegaDetector with all the existing functionalities, you can use our [Hugging Face interface](https://huggingface.co/spaces/ai-for-good-lab/pytorch-wildlife) or simply load the model with **Pytorch-Wildlife**. The weights will be automatically downloaded:
-```python
-from PytorchWildlife.models import detection as pw_detection
-detection_model = pw_detection.MegaDetectorV5()
-```
-
-For those interested in accessing the previous MegaDetector repository, which utilizes the same `MegaDetector v5` model weights and was primarily developed by Dan Morris during his time at Microsoft, please visit the [archive](https://github.com/microsoft/CameraTraps/blob/main/archive) directory, or you can visit this [forked repository](https://github.com/agentmorris/MegaDetector/tree/main) that Dan Morris is actively maintaining.
-
->[!TIP]
->If you have any questions regarding MegaDetector and Pytorch-Wildlife, please [email us](zhongqimiao@microsoft.com) or join us in our discord channel: [![](https://img.shields.io/badge/any_text-Join_us!-blue?logo=discord&label=PytorchWildife)](https://discord.gg/TeEVxzaYtm)
-
-## 👋 Welcome to Pytorch-Wildlife Version 1.0
-
-**PyTorch-Wildlife** is a platform to create, modify, and share powerful AI conservation models. These models can be used for a variety of applications, including camera trap images, overhead images, underwater images, or bioacoustics. Your engagement with our work is greatly appreciated, and we eagerly await any feedback you may have.
-
-
-The **Pytorch-Wildlife** library allows users to directly load the `MegaDetector v5` model weights for animal detection. We've fully refactored our codebase, prioritizing ease of use in model deployment and expansion. In addition to `MegaDetector v5`, **Pytorch-Wildlife** also accommodates a range of classification weights, such as those derived from the Amazon Rainforest dataset and the Opossum classification dataset. Explore the codebase and functionalities of **Pytorch-Wildlife** through our interactive [HuggingFace web app](https://huggingface.co/spaces/AndresHdzC/pytorch-wildlife) or local [demos and notebooks](https://github.com/microsoft/CameraTraps/tree/main/demo), designed to showcase the practical applications of our enhancements at [PyTorchWildlife](https://github.com/microsoft/CameraTraps/blob/main/INSTALLATION.md). You can find more information in our [documentation](https://cameratraps.readthedocs.io/en/latest/).
-
-👇 Here is a brief example on how to perform detection and classification on a single image using `PyTorch-wildlife`
-```python
-import torch
-from PytorchWildlife.models import detection as pw_detection
-from PytorchWildlife.models import classification as pw_classification
-
-img = torch.randn((3, 1280, 1280))
-
-# Detection
-detection_model = pw_detection.MegaDetectorV5() # Model weights are automatically downloaded.
-detection_result = detection_model.single_image_detection(img)
-
-#Classification
-classification_model = pw_classification.AI4GAmazonRainforest() # Model weights are automatically downloaded.
-classification_results = classification_model.single_image_classification(img)
-```
-
-## ⚙️ Install Pytorch-Wildlife
-```
-pip install PytorchWildlife
-```
-Please refer to our [installation guide](https://github.com/microsoft/CameraTraps/blob/main/INSTALLATION.md) for more installation information.
-
-## 🕵️ Explore Pytorch-Wildlife and MegaDetector with our Demo User Interface
-
-If you want to directly try **Pytorch-Wildlife** with the AI models available, including `MegaDetector v5`, you can use our [**Gradio** interface](https://github.com/microsoft/CameraTraps/tree/main/demo). This interface allows users to directly load the `MegaDetector v5` model weights for animal detection. In addition, **Pytorch-Wildlife** also has two classification models in our initial version. One is trained from an Amazon Rainforest camera trap dataset and the other from a Galapagos opossum classification dataset (more details of these datasets will be published soon). To start, please follow the [installation instructions](https://github.com/microsoft/CameraTraps/blob/main/INSTALLATION.md) on how to run the Gradio interface! We also provide multiple [**Jupyter** notebooks](https://github.com/microsoft/CameraTraps/tree/main/demo) for demonstration.
-
-![image](https://microsoft.github.io/CameraTraps/assets/gradio_UI.png)
-
-
-## 🛠️ Core Features
-   What are the core components of Pytorch-Wildlife?
-![Pytorch-core-diagram](https://microsoft.github.io/CameraTraps/assets/Pytorch_Wildlife_core_figure.jpg)
-
-
-### 🌐 Unified Framework:
-  Pytorch-Wildlife integrates **four pivotal elements:**
-
-▪ Machine Learning Models<br>
-▪ Pre-trained Weights<br>
-▪ Datasets<br>
-▪ Utilities<br>
-
-### 👷 Our work:
-  In the provided graph, boxes outlined in red represent elements that will be added and remained fixed, while those in blue will be part of our development.
-
-
-### 🚀 Inaugural Model:
-  We're kickstarting with YOLO as our first available model, complemented by pre-trained weights from `MegaDetector v5`. This is the same `MegaDetector v5` model from the previous repository.
-
-
-### 📚 Expandable Repository:
-  As we move forward, our platform will welcome new models and pre-trained weights for camera traps and bioacoustic analysis. We're excited to host contributions from global researchers through a dedicated submission platform.
-
-
-### 📊 Datasets from LILA:
-  Pytorch-Wildlife will also incorporate the vast datasets hosted on LILA, making it a treasure trove for conservation research.
-
-
-### 🧰 Versatile Utilities:
-  Our set of utilities spans from visualization tools to task-specific utilities, many inherited from Megadetector.
-
-
-### 💻 User Interface Flexibility:
-  While we provide a foundational user interface, our platform is designed to inspire. We encourage researchers to craft and share their unique interfaces, and we'll list both existing and new UIs from other collaborators for the community's benefit.
-
-
-Let's shape the future of wildlife research, together! 🙌
-
-
-### 📈 Progress on core tasks
-
-<details>
-<summary> <font size="3"> ▪️ Packaging </font> </summary>
-
-- [ ] Animal detection fine-tuning<br>
-- [x] MegaDetectorV5 integration<br>
-- [ ] MegaDetectorV6 integration<br>
-- [x] User submitted weights<br>
-- [x] Animal classification fine-tuning<br>
-- [x] Amazon Rainforest classification<br>
-- [x] Amazon Opossum classification<br>
-- [ ] User submitted weights<br>
-</details><br>
-
-<details>
-<summary><font size="3">▪️ Utility Toolkit</font></summary>
-
-- [x] Visualization tools<br>
-- [x] MegaDetector utils<br>
-- [ ] User submitted utils<br>
-</details><br>
-
-<details>
-<summary><font size="3">▪️ Datasets</font></summary>
-
-- [ ] Animal Datasets<br>
-- [ ] LILA datasets<br>
-</details><br>
-
-<details>
-<summary><font size="3">▪️ Accessibility</font></summary>
-
-- [x] Basic user interface for demonstration<br>
-- [ ] UI Dev tools<br>
-- [ ] List of available UIs<br>
-</details><br>
-
-
-## 🖼️ Examples
-
-### Image detection using `MegaDetector v5`
-<img src="https://microsoft.github.io/CameraTraps/assets/animal_det_1.JPG" alt="animal_det_1" width="400"/><br>
-*Credits to Universidad de los Andes, Colombia.*
-
-### Image classification with `MegaDetector v5` and `AI4GAmazonRainforest`
-<img src="https://microsoft.github.io/CameraTraps/assets/animal_clas_1.png" alt="animal_clas_1" width="500"/><br>
-*Credits to Universidad de los Andes, Colombia.*
-
-### Opossum ID with `MegaDetector v5` and `AI4GOpossum`
-<img src="https://microsoft.github.io/CameraTraps/assets/opossum_det.png" alt="opossum_det" width="500"/><br>
-*Credits to the Agency for Regulation and Control of Biosecurity and Quarantine for Galápagos (ABG), Ecuador.*
-
-## Cite us
-```
-@misc{hernandez2024pytorchwildlife,
-      title={Pytorch-Wildlife: A Collaborative Deep Learning Framework for Conservation}, 
-      author={Andres Hernandez and Zhongqi Miao and Luisa Vargas and Rahul Dodhia and Juan Lavista},
-      year={2024},
-      eprint={2405.12930},
-      archivePrefix={arXiv},
-      primaryClass={cs.CV}
-}
-```
-
-## 🤝 Contributing
-This project is open to your ideas and contributions. If you want to submit a pull request, we'll have some guidelines available soon.
-
-We have adopted the [Microsoft Open Source Code of Conduct](https://opensource.microsoft.com/codeofconduct/). For more information see the [Code of Conduct FAQ](https://opensource.microsoft.com/codeofconduct/faq/) or contact [us](zhongqimiao@microsoft.com) with any additional questions or comments.
-
-## License
-This repository is licensed with the [MIT license](https://github.com/Microsoft/dotnet/blob/main/LICENSE).
-
-
-## 👥 Existing Collaborators
-
-The extensive collaborative efforts of Megadetector have genuinely inspired us, and we deeply value its significant contributions to the community. As we continue to advance with Pytorch-Wildlife, our commitment to delivering technical support to our existing partners on MegaDetector remains the same.
-
-Here we list a few of the organizations that have used MegaDetector. We're only listing organizations who have given us permission to refer to them here or have posted publicly about their use of MegaDetector.
-
-<details>
-<summary><font size="3">👉 Full list of organizations</font></summary>
-
-(Newly Added) [TerrOïko](https://www.terroiko.fr/) ([OCAPI platform](https://www.terroiko.fr/ocapi))
-
-[Arizona Department of Environmental Quality](http://azdeq.gov/)
-
-[Blackbird Environmental](https://blackbirdenv.com/)
-
-[Camelot](https://camelotproject.org/)
-
-[Canadian Parks and Wilderness Society (CPAWS) Northern Alberta Chapter](https://cpawsnab.org/)
-
-[Conservation X Labs](https://conservationxlabs.com/)
-
-[Czech University of Life Sciences Prague](https://www.czu.cz/en)
-
-[EcoLogic Consultants Ltd.](https://www.consult-ecologic.com/)
-
-[Estación Biológica de Doñana](http://www.ebd.csic.es/inicio)
-
-[Idaho Department of Fish and Game](https://idfg.idaho.gov/)
-
-[Island Conservation](https://www.islandconservation.org/)
-
-[Myall Lakes Dingo Project](https://carnivorecoexistence.info/myall-lakes-dingo-project/)
-
-[Point No Point Treaty Council](https://pnptc.org/)
-
-[Ramat Hanadiv Nature Park](https://www.ramat-hanadiv.org.il/en/)
-
-[SPEA (Portuguese Society for the Study of Birds)](https://spea.pt/en/)
-
-[Synthetaic](https://www.synthetaic.com/)
-
-[Taronga Conservation Society](https://taronga.org.au/)
-
-[The Nature Conservancy in Wyoming](https://www.nature.org/en-us/about-us/where-we-work/united-states/wyoming/)
-
-[TrapTagger](https://wildeyeconservation.org/trap-tagger-about/)
-
-[Upper Yellowstone Watershed Group](https://www.upperyellowstone.org/)
-
-[Applied Conservation Macro Ecology Lab](http://www.acmelab.ca/), University of Victoria
-
-[Banff National Park Resource Conservation](https://www.pc.gc.ca/en/pn-np/ab/banff/nature/conservation), Parks Canada(https://www.pc.gc.ca/en/pn-np/ab/banff/nature/conservation)
-
-[Blumstein Lab](https://blumsteinlab.eeb.ucla.edu/), UCLA
-
-[Borderlands Research Institute](https://bri.sulross.edu/), Sul Ross State University
-
-[Capitol Reef National Park](https://www.nps.gov/care/index.htm) / Utah Valley University
-
-[Center for Biodiversity and Conservation](https://www.amnh.org/research/center-for-biodiversity-conservation), American Museum of Natural History
-
-[Centre for Ecosystem Science](https://www.unsw.edu.au/research/), UNSW Sydney
-
-[Cross-Cultural Ecology Lab](https://crossculturalecology.net/), Macquarie University
-
-[DC Cat Count](https://hub.dccatcount.org/), led by the Humane Rescue Alliance
-
-[Department of Fish and Wildlife Sciences](https://www.uidaho.edu/cnr/departments/fish-and-wildlife-sciences), University of Idaho
-
-[Department of Wildlife Ecology and Conservation](https://wec.ifas.ufl.edu/), University of Florida
-
-[Ecology and Conservation of Amazonian Vertebrates Research Group](https://www.researchgate.net/lab/Fernanda-Michalski-Lab-4), Federal University of Amapá
-
-[Gola Forest Programma](https://www.rspb.org.uk/our-work/conservation/projects/scientific-support-for-the-gola-forest-programme/), Royal Society for the Protection of Birds (RSPB)
-
-[Graeme Shannon's Research Group](https://wildliferesearch.co.uk/group-1), Bangor University
-
-[Hamaarag](https://hamaarag.org.il/), The Steinhardt Museum of Natural History, Tel Aviv University
-
-[Institut des Science de la Forêt Tempérée (ISFORT)](https://isfort.uqo.ca/), Université du Québec en Outaouais
-
-[Lab of Dr. Bilal Habib](https://bhlab.in/about), the Wildlife Institute of India
-
-[Mammal Spatial Ecology and Conservation Lab](https://labs.wsu.edu/dthornton/), Washington State University
-
-[McLoughlin Lab in Population Ecology](http://mcloughlinlab.ca/lab/), University of Saskatchewan
-
-[National Wildlife Refuge System, Southwest Region](https://www.fws.gov/about/region/southwest), U.S. Fish & Wildlife Service
-
-[Northern Great Plains Program](https://nationalzoo.si.edu/news/restoring-americas-prairie), Smithsonian
-
-[Quantitative Ecology Lab](https://depts.washington.edu/sefsqel/), University of Washington
-
-[Santa Monica Mountains Recreation Area](https://www.nps.gov/samo/index.htm), National Park Service
-
-[Seattle Urban Carnivore Project](https://www.zoo.org/seattlecarnivores), Woodland Park Zoo
-
-[Serra dos Órgãos National Park](https://www.icmbio.gov.br/parnaserradosorgaos/), ICMBio
-
-[Snapshot USA](https://emammal.si.edu/snapshot-usa), Smithsonian
-
-[Wildlife Coexistence Lab](https://wildlife.forestry.ubc.ca/), University of British Columbia
-
-[Wildlife Research](https://www.dfw.state.or.us/wildlife/research/index.asp), Oregon Department of Fish and Wildlife
-
-[Wildlife Division](https://www.michigan.gov/dnr/about/contact/wildlife), Michigan Department of Natural Resources
-
-Department of Ecology, TU Berlin
-
-Ghost Cat Analytics
-
-Protected Areas Unit, Canadian Wildlife Service
-
-[School of Natural Sciences](https://www.utas.edu.au/natural-sciences), University of Tasmania [(story)](https://www.utas.edu.au/about/news-and-stories/articles/2022/1204-innovative-camera-network-keeps-close-eye-on-tassie-wildlife)
-
-[Kenai National Wildlife Refuge](https://www.fws.gov/refuge/kenai), U.S. Fish & Wildlife Service [(story)](https://www.peninsulaclarion.com/sports/refuge-notebook-new-technology-increases-efficiency-of-refuge-cameras/)
-
-[Australian Wildlife Conservancy](https://www.australianwildlife.org/) [(blog](https://www.australianwildlife.org/cutting-edge-technology-delivering-efficiency-gains-in-conservation/), [blog)](https://www.australianwildlife.org/efficiency-gains-at-the-cutting-edge-of-technology/)
-
-[Felidae Conservation Fund](https://felidaefund.org/) [(WildePod platform)](https://wildepod.org/) [(blog post)](https://abhaykashyap.com/blog/ai-powered-camera-trap-image-annotation-system/)
-
-[Alberta Biodiversity Monitoring Institute (ABMI)](https://www.abmi.ca/home.html) [(WildTrax platform)](https://www.wildtrax.ca/) [(blog post)](https://wildcams.ca/blog/the-abmi-visits-the-zoo/)
-
-[Shan Shui Conservation Center](http://en.shanshui.org/) [(blog post)](https://mp.weixin.qq.com/s/iOIQF3ckj0-rEG4yJgerYw?fbclid=IwAR0alwiWbe3udIcFvqqwm7y5qgr9hZpjr871FZIa-ErGUukZ7yJ3ZhgCevs) [(translated blog post)](https://mp-weixin-qq-com.translate.goog/s/iOIQF3ckj0-rEG4yJgerYw?fbclid=IwAR0alwiWbe3udIcFvqqwm7y5qgr9hZpjr871FZIa-ErGUukZ7yJ3ZhgCevs&_x_tr_sl=auto&_x_tr_tl=en&_x_tr_hl=en&_x_tr_pto=wapp)
-
-[Irvine Ranch Conservancy](http://www.irconservancy.org/) [(story)](https://www.ocregister.com/2022/03/30/ai-software-is-helping-researchers-focus-on-learning-about-ocs-wild-animals/)
-
-[Wildlife Protection Solutions](https://wildlifeprotectionsolutions.org/) [(story](https://customers.microsoft.com/en-us/story/1384184517929343083-wildlife-protection-solutions-nonprofit-ai-for-earth), [story)](https://www.enterpriseai.news/2023/02/20/ai-helps-wildlife-protection-solutions-safeguard-endangered-species/)
-
-[Road Ecology Center](https://roadecology.ucdavis.edu/), University of California, Davis [(Wildlife Observer Network platform)](https://wildlifeobserver.net/)
-
-[The Nature Conservancy in California](https://www.nature.org/en-us/about-us/where-we-work/united-states/california/) [(Animl platform)](https://github.com/tnc-ca-geo/animl-frontend)
-
-[San Diego Zoo Wildlife Alliance](https://science.sandiegozoo.org/) [(Animl R package)](https://github.com/conservationtechlab/animl)
-
-</details><br>
-
-
->[!IMPORTANT]
->If you would like to be added to this list or have any questions regarding MegaDetector and Pytorch-Wildlife, please [email us](zhongqimiao@microsoft.com) or join us in our Discord channel: [![](https://img.shields.io/badge/any_text-Join_us!-blue?logo=discord&label=PytorchWildife)](https://discord.gg/TeEVxzaYtm)
-
+![image](https://microsoft.github.io/CameraTraps/assets/Pytorch_Banner_transparentbk.png)
+
+<div align="center"> 
+<font size="6"> A Collaborative Deep Learning Framework for Conservation </font>
+<br>
+<hr>
+<a href="https://pypi.org/project/PytorchWildlife"><img src="https://img.shields.io/pypi/v/PytorchWildlife?color=limegreen" /></a> 
+<a href="https://pypi.org/project/PytorchWildlife"><img src="https://static.pepy.tech/badge/pytorchwildlife" /></a> 
+<a href="https://pypi.org/project/PytorchWildlife"><img src="https://img.shields.io/pypi/pyversions/PytorchWildlife" /></a> 
+<a href="https://huggingface.co/spaces/ai-for-good-lab/pytorch-wildlife"><img src="https://img.shields.io/badge/%F0%9F%A4%97%20Hugging%20Face-Demo-blue" /></a>
+<a href="https://colab.research.google.com/drive/1rjqHrTMzEHkMualr4vB55dQWCsCKMNXi?usp=sharing"><img src="https://img.shields.io/badge/Colab-Demo-blue?logo=GoogleColab" /></a>
+<!-- <a href="https://colab.research.google.com/drive/16-OjFVQ6nopuP-gfqofYBBY00oIgbcr1?usp=sharing"><img src="https://img.shields.io/badge/Colab-Video detection-blue?logo=GoogleColab" /></a> -->
+<a href="https://cameratraps.readthedocs.io/en/latest/"><img src="https://img.shields.io/badge/read-docs-yellow?logo=ReadtheDocs" /></a>
+<a href="https://github.com/microsoft/CameraTraps/blob/main/LICENSE"><img src="https://img.shields.io/pypi/l/PytorchWildlife" /></a>
+<a href="https://discord.gg/TeEVxzaYtm"><img src="https://img.shields.io/badge/any_text-Join_us!-blue?logo=discord&label=Discord" /></a>
+<br><br>
+</div>
+
+
+## 📣 Announcement
+
+### 🤜🤛 Collaboration with EcoAssist!
+We are thrilled to announce our collaboration with [EcoAssist](https://addaxdatascience.com/ecoassist/#spp-models)---a powerful user interface software that enables users to directly load models from the PyTorch-Wildlife model zoo for image analysis on local computers. With EcoAssist, you can now utilize MegaDetectorV5 and the classification models---AI4GAmazonRainforest and AI4GOpossum---for automatic animal detection and identification, alongside a comprehensive suite of pre- and post-processing tools. This partnership aims to enhance the overall user experience with PyTorch-Wildlife models for a general audience. We will work closely to bring more features together for more efficient and effective wildlife analysis in the future.
+
+### 🏎️💨💨 SMALLER, BETTER, and FASTER! MegaDetectorV6 public beta testing started! 
+The public beta testing for MegaDetectorV6 has officially started! In the next generation of MegaDetector, we are focusing on computational efficiency and performance. We have trained multiple new models using the latest YOLO-v9 architecture, and in the public beta testing, we will allow people to test the compact version of MegaDetectorV6 (MDv6-c). We want to make sure these models work as expected on real-world datasets. 
+
+This MDv6-c model has only ***one-sixth (SMALLER)*** of the parameters of the current MegaDetectorV5 and exhibits ***12% higher recall (BETTER)*** on animal detection in our validation datasets. In other words, MDv6-c has significantly fewer false negatives when detecting animals, making it a more robust animal detection model than MegaDetectorV5. Furthermore, one of our testers reported that the speed of MDv6-c is at least ***5 times FASTER*** than MegaDetectorV5 on their datasets.
+
+|Models|Parameters|Precision|Recall|
+|---|---|---|---|
+|MegaDetectorV5|121M|0.96|0.73|
+|MegaDetectroV6-c|22M|0.92|0.85|
+
+We are also working on an extra-large version of MegaDetectorV6 for optimal performance and a transformer-based model using the RT-Detr architecture to prepare ourselves for the future of transformers. These models will be available in the official release of MegaDetectorV6.
+
+>If you want to join the beta testing, please come to our discord channel and DM the admins there: [![](https://img.shields.io/badge/any_text-Join_us!-blue?logo=discord&label=PytorchWildife)](https://discord.gg/TeEVxzaYtm)
+
+### 🎉 Pytorch-Wildlife ready for citation
+In addition, we have recently published a [summary paper on Pytorch-Wildlife](https://arxiv.org/abs/2405.12930). The paper has been accepted as an oral presentation at the [CV4Animals workshop](https://www.cv4animals.com/) at this year's CVPR. Please feel free to [cite us!](#cite-us)
+
+
+## ✅ Feature highlights (Version 1.0.2.15)
+- [x] Added a file separation function. You can now automatically separate your files between animals and non-animals into different folders using our `detection_folder_separation` function. Please see the [Python demo file](demo/image_separation_demo.py) and [Jupyter demo](demo/image_separation_demo.ipynb)!
+- [x] 🥳 Added Timelapse compatibility! Check the [Gradio interface](INSTALLATION.md) or [notebooks](https://github.com/microsoft/CameraTraps/blob/main/demo/image_detection_demo.ipynb).
+<details>
+<summary><font size="3">👉 Click for more</font></summary>
+  <li> CUDA 12.x compatibility. <br>
+  <li> Added Google Colab demos. <br>
+  <li> Added Snapshot Serengeti classification model into the model zoo. <br>
+  <li> Added Classification fine-tuning module. <br>
+  <li> Added a Docker Image for ease of installation. <br>
+</details>
+
+## 🔥 Future highlights
+- [ ] MegaDetectorV6 with multiple model sizes for both optimized performance and low-budget devices like camera systems (***Public beta testing has started!!***).
+- [ ] Supervision 0.19+ and Python 3.10+ compatibility. 
+- [ ] A detection model fine-tuning module to fine-tune your own detection model for Pytorch-Wildlife.
+- [ ] Direct LILA connection for more training/validation data.
+- [ ] More pretrained detection and classification models to expand the current model zoo.
+
+To check the full version of the roadmap with completed tasks and long term goals, please click [here!](roadmaps.md).
+
+## 🐾 Introduction
+
+At the core of our mission is the desire to create a harmonious space where conservation scientists from all over the globe can unite. Where they're able to share, grow, use datasets and deep learning architectures for wildlife conservation.
+We've been inspired by the potential and capabilities of Megadetector, and we deeply value its contributions to the community. As we forge ahead with Pytorch-Wildlife, under which Megadetector now resides, please know that we remain committed to supporting, maintaining, and developing Megadetector, ensuring its continued relevance, expansion, and utility.
+
+Pytorch-Wildlife is pip installable:
+```
+pip install PytorchWildlife
+```
+
+To use the newest version of MegaDetector with all the existing functionalities, you can use our [Hugging Face interface](https://huggingface.co/spaces/ai-for-good-lab/pytorch-wildlife) or simply load the model with **Pytorch-Wildlife**. The weights will be automatically downloaded:
+```python
+from PytorchWildlife.models import detection as pw_detection
+detection_model = pw_detection.MegaDetectorV5()
+```
+
+For those interested in accessing the previous MegaDetector repository, which utilizes the same `MegaDetector v5` model weights and was primarily developed by Dan Morris during his time at Microsoft, please visit the [archive](https://github.com/microsoft/CameraTraps/blob/main/archive) directory, or you can visit this [forked repository](https://github.com/agentmorris/MegaDetector/tree/main) that Dan Morris is actively maintaining.
+
+>[!TIP]
+>If you have any questions regarding MegaDetector and Pytorch-Wildlife, please [email us](zhongqimiao@microsoft.com) or join us in our discord channel: [![](https://img.shields.io/badge/any_text-Join_us!-blue?logo=discord&label=PytorchWildife)](https://discord.gg/TeEVxzaYtm)
+
+## 👋 Welcome to Pytorch-Wildlife Version 1.0
+
+**PyTorch-Wildlife** is a platform to create, modify, and share powerful AI conservation models. These models can be used for a variety of applications, including camera trap images, overhead images, underwater images, or bioacoustics. Your engagement with our work is greatly appreciated, and we eagerly await any feedback you may have.
+
+
+The **Pytorch-Wildlife** library allows users to directly load the `MegaDetector v5` model weights for animal detection. We've fully refactored our codebase, prioritizing ease of use in model deployment and expansion. In addition to `MegaDetector v5`, **Pytorch-Wildlife** also accommodates a range of classification weights, such as those derived from the Amazon Rainforest dataset and the Opossum classification dataset. Explore the codebase and functionalities of **Pytorch-Wildlife** through our interactive [HuggingFace web app](https://huggingface.co/spaces/AndresHdzC/pytorch-wildlife) or local [demos and notebooks](https://github.com/microsoft/CameraTraps/tree/main/demo), designed to showcase the practical applications of our enhancements at [PyTorchWildlife](https://github.com/microsoft/CameraTraps/blob/main/INSTALLATION.md). You can find more information in our [documentation](https://cameratraps.readthedocs.io/en/latest/).
+
+👇 Here is a brief example on how to perform detection and classification on a single image using `PyTorch-wildlife`
+```python
+import torch
+from PytorchWildlife.models import detection as pw_detection
+from PytorchWildlife.models import classification as pw_classification
+
+img = torch.randn((3, 1280, 1280))
+
+# Detection
+detection_model = pw_detection.MegaDetectorV5() # Model weights are automatically downloaded.
+detection_result = detection_model.single_image_detection(img)
+
+#Classification
+classification_model = pw_classification.AI4GAmazonRainforest() # Model weights are automatically downloaded.
+classification_results = classification_model.single_image_classification(img)
+```
+
+## ⚙️ Install Pytorch-Wildlife
+```
+pip install PytorchWildlife
+```
+Please refer to our [installation guide](https://github.com/microsoft/CameraTraps/blob/main/INSTALLATION.md) for more installation information.
+
+## 🕵️ Explore Pytorch-Wildlife and MegaDetector with our Demo User Interface
+
+If you want to directly try **Pytorch-Wildlife** with the AI models available, including `MegaDetector v5`, you can use our [**Gradio** interface](https://github.com/microsoft/CameraTraps/tree/main/demo). This interface allows users to directly load the `MegaDetector v5` model weights for animal detection. In addition, **Pytorch-Wildlife** also has two classification models in our initial version. One is trained from an Amazon Rainforest camera trap dataset and the other from a Galapagos opossum classification dataset (more details of these datasets will be published soon). To start, please follow the [installation instructions](https://github.com/microsoft/CameraTraps/blob/main/INSTALLATION.md) on how to run the Gradio interface! We also provide multiple [**Jupyter** notebooks](https://github.com/microsoft/CameraTraps/tree/main/demo) for demonstration.
+
+![image](https://microsoft.github.io/CameraTraps/assets/gradio_UI.png)
+
+
+## 🛠️ Core Features
+   What are the core components of Pytorch-Wildlife?
+![Pytorch-core-diagram](https://microsoft.github.io/CameraTraps/assets/Pytorch_Wildlife_core_figure.jpg)
+
+
+### 🌐 Unified Framework:
+  Pytorch-Wildlife integrates **four pivotal elements:**
+
+▪ Machine Learning Models<br>
+▪ Pre-trained Weights<br>
+▪ Datasets<br>
+▪ Utilities<br>
+
+### 👷 Our work:
+  In the provided graph, boxes outlined in red represent elements that will be added and remained fixed, while those in blue will be part of our development.
+
+
+### 🚀 Inaugural Model:
+  We're kickstarting with YOLO as our first available model, complemented by pre-trained weights from `MegaDetector v5`. This is the same `MegaDetector v5` model from the previous repository.
+
+
+### 📚 Expandable Repository:
+  As we move forward, our platform will welcome new models and pre-trained weights for camera traps and bioacoustic analysis. We're excited to host contributions from global researchers through a dedicated submission platform.
+
+
+### 📊 Datasets from LILA:
+  Pytorch-Wildlife will also incorporate the vast datasets hosted on LILA, making it a treasure trove for conservation research.
+
+
+### 🧰 Versatile Utilities:
+  Our set of utilities spans from visualization tools to task-specific utilities, many inherited from Megadetector.
+
+
+### 💻 User Interface Flexibility:
+  While we provide a foundational user interface, our platform is designed to inspire. We encourage researchers to craft and share their unique interfaces, and we'll list both existing and new UIs from other collaborators for the community's benefit.
+
+
+Let's shape the future of wildlife research, together! 🙌
+
+
+### 📈 Progress on core tasks
+
+<details>
+<summary> <font size="3"> ▪️ Packaging </font> </summary>
+
+- [ ] Animal detection fine-tuning<br>
+- [x] MegaDetectorV5 integration<br>
+- [ ] MegaDetectorV6 integration<br>
+- [x] User submitted weights<br>
+- [x] Animal classification fine-tuning<br>
+- [x] Amazon Rainforest classification<br>
+- [x] Amazon Opossum classification<br>
+- [ ] User submitted weights<br>
+</details><br>
+
+<details>
+<summary><font size="3">▪️ Utility Toolkit</font></summary>
+
+- [x] Visualization tools<br>
+- [x] MegaDetector utils<br>
+- [ ] User submitted utils<br>
+</details><br>
+
+<details>
+<summary><font size="3">▪️ Datasets</font></summary>
+
+- [ ] Animal Datasets<br>
+- [ ] LILA datasets<br>
+</details><br>
+
+<details>
+<summary><font size="3">▪️ Accessibility</font></summary>
+
+- [x] Basic user interface for demonstration<br>
+- [ ] UI Dev tools<br>
+- [ ] List of available UIs<br>
+</details><br>
+
+
+## 🖼️ Examples
+
+### Image detection using `MegaDetector v5`
+<img src="https://microsoft.github.io/CameraTraps/assets/animal_det_1.JPG" alt="animal_det_1" width="400"/><br>
+*Credits to Universidad de los Andes, Colombia.*
+
+### Image classification with `MegaDetector v5` and `AI4GAmazonRainforest`
+<img src="https://microsoft.github.io/CameraTraps/assets/animal_clas_1.png" alt="animal_clas_1" width="500"/><br>
+*Credits to Universidad de los Andes, Colombia.*
+
+### Opossum ID with `MegaDetector v5` and `AI4GOpossum`
+<img src="https://microsoft.github.io/CameraTraps/assets/opossum_det.png" alt="opossum_det" width="500"/><br>
+*Credits to the Agency for Regulation and Control of Biosecurity and Quarantine for Galápagos (ABG), Ecuador.*
+
+## Cite us
+```
+@misc{hernandez2024pytorchwildlife,
+      title={Pytorch-Wildlife: A Collaborative Deep Learning Framework for Conservation}, 
+      author={Andres Hernandez and Zhongqi Miao and Luisa Vargas and Rahul Dodhia and Juan Lavista},
+      year={2024},
+      eprint={2405.12930},
+      archivePrefix={arXiv},
+      primaryClass={cs.CV}
+}
+```
+
+## 🤝 Contributing
+This project is open to your ideas and contributions. If you want to submit a pull request, we'll have some guidelines available soon.
+
+We have adopted the [Microsoft Open Source Code of Conduct](https://opensource.microsoft.com/codeofconduct/). For more information see the [Code of Conduct FAQ](https://opensource.microsoft.com/codeofconduct/faq/) or contact [us](zhongqimiao@microsoft.com) with any additional questions or comments.
+
+## License
+This repository is licensed with the [MIT license](https://github.com/Microsoft/dotnet/blob/main/LICENSE).
+
+
+## 👥 Existing Collaborators
+
+The extensive collaborative efforts of Megadetector have genuinely inspired us, and we deeply value its significant contributions to the community. As we continue to advance with Pytorch-Wildlife, our commitment to delivering technical support to our existing partners on MegaDetector remains the same.
+
+Here we list a few of the organizations that have used MegaDetector. We're only listing organizations who have given us permission to refer to them here or have posted publicly about their use of MegaDetector.
+
+<details>
+<summary><font size="3">👉 Full list of organizations</font></summary>
+
+(Newly Added) [TerrOïko](https://www.terroiko.fr/) ([OCAPI platform](https://www.terroiko.fr/ocapi))
+
+[Arizona Department of Environmental Quality](http://azdeq.gov/)
+
+[Blackbird Environmental](https://blackbirdenv.com/)
+
+[Camelot](https://camelotproject.org/)
+
+[Canadian Parks and Wilderness Society (CPAWS) Northern Alberta Chapter](https://cpawsnab.org/)
+
+[Conservation X Labs](https://conservationxlabs.com/)
+
+[Czech University of Life Sciences Prague](https://www.czu.cz/en)
+
+[EcoLogic Consultants Ltd.](https://www.consult-ecologic.com/)
+
+[Estación Biológica de Doñana](http://www.ebd.csic.es/inicio)
+
+[Idaho Department of Fish and Game](https://idfg.idaho.gov/)
+
+[Island Conservation](https://www.islandconservation.org/)
+
+[Myall Lakes Dingo Project](https://carnivorecoexistence.info/myall-lakes-dingo-project/)
+
+[Point No Point Treaty Council](https://pnptc.org/)
+
+[Ramat Hanadiv Nature Park](https://www.ramat-hanadiv.org.il/en/)
+
+[SPEA (Portuguese Society for the Study of Birds)](https://spea.pt/en/)
+
+[Synthetaic](https://www.synthetaic.com/)
+
+[Taronga Conservation Society](https://taronga.org.au/)
+
+[The Nature Conservancy in Wyoming](https://www.nature.org/en-us/about-us/where-we-work/united-states/wyoming/)
+
+[TrapTagger](https://wildeyeconservation.org/trap-tagger-about/)
+
+[Upper Yellowstone Watershed Group](https://www.upperyellowstone.org/)
+
+[Applied Conservation Macro Ecology Lab](http://www.acmelab.ca/), University of Victoria
+
+[Banff National Park Resource Conservation](https://www.pc.gc.ca/en/pn-np/ab/banff/nature/conservation), Parks Canada(https://www.pc.gc.ca/en/pn-np/ab/banff/nature/conservation)
+
+[Blumstein Lab](https://blumsteinlab.eeb.ucla.edu/), UCLA
+
+[Borderlands Research Institute](https://bri.sulross.edu/), Sul Ross State University
+
+[Capitol Reef National Park](https://www.nps.gov/care/index.htm) / Utah Valley University
+
+[Center for Biodiversity and Conservation](https://www.amnh.org/research/center-for-biodiversity-conservation), American Museum of Natural History
+
+[Centre for Ecosystem Science](https://www.unsw.edu.au/research/), UNSW Sydney
+
+[Cross-Cultural Ecology Lab](https://crossculturalecology.net/), Macquarie University
+
+[DC Cat Count](https://hub.dccatcount.org/), led by the Humane Rescue Alliance
+
+[Department of Fish and Wildlife Sciences](https://www.uidaho.edu/cnr/departments/fish-and-wildlife-sciences), University of Idaho
+
+[Department of Wildlife Ecology and Conservation](https://wec.ifas.ufl.edu/), University of Florida
+
+[Ecology and Conservation of Amazonian Vertebrates Research Group](https://www.researchgate.net/lab/Fernanda-Michalski-Lab-4), Federal University of Amapá
+
+[Gola Forest Programma](https://www.rspb.org.uk/our-work/conservation/projects/scientific-support-for-the-gola-forest-programme/), Royal Society for the Protection of Birds (RSPB)
+
+[Graeme Shannon's Research Group](https://wildliferesearch.co.uk/group-1), Bangor University
+
+[Hamaarag](https://hamaarag.org.il/), The Steinhardt Museum of Natural History, Tel Aviv University
+
+[Institut des Science de la Forêt Tempérée (ISFORT)](https://isfort.uqo.ca/), Université du Québec en Outaouais
+
+[Lab of Dr. Bilal Habib](https://bhlab.in/about), the Wildlife Institute of India
+
+[Mammal Spatial Ecology and Conservation Lab](https://labs.wsu.edu/dthornton/), Washington State University
+
+[McLoughlin Lab in Population Ecology](http://mcloughlinlab.ca/lab/), University of Saskatchewan
+
+[National Wildlife Refuge System, Southwest Region](https://www.fws.gov/about/region/southwest), U.S. Fish & Wildlife Service
+
+[Northern Great Plains Program](https://nationalzoo.si.edu/news/restoring-americas-prairie), Smithsonian
+
+[Quantitative Ecology Lab](https://depts.washington.edu/sefsqel/), University of Washington
+
+[Santa Monica Mountains Recreation Area](https://www.nps.gov/samo/index.htm), National Park Service
+
+[Seattle Urban Carnivore Project](https://www.zoo.org/seattlecarnivores), Woodland Park Zoo
+
+[Serra dos Órgãos National Park](https://www.icmbio.gov.br/parnaserradosorgaos/), ICMBio
+
+[Snapshot USA](https://emammal.si.edu/snapshot-usa), Smithsonian
+
+[Wildlife Coexistence Lab](https://wildlife.forestry.ubc.ca/), University of British Columbia
+
+[Wildlife Research](https://www.dfw.state.or.us/wildlife/research/index.asp), Oregon Department of Fish and Wildlife
+
+[Wildlife Division](https://www.michigan.gov/dnr/about/contact/wildlife), Michigan Department of Natural Resources
+
+Department of Ecology, TU Berlin
+
+Ghost Cat Analytics
+
+Protected Areas Unit, Canadian Wildlife Service
+
+[School of Natural Sciences](https://www.utas.edu.au/natural-sciences), University of Tasmania [(story)](https://www.utas.edu.au/about/news-and-stories/articles/2022/1204-innovative-camera-network-keeps-close-eye-on-tassie-wildlife)
+
+[Kenai National Wildlife Refuge](https://www.fws.gov/refuge/kenai), U.S. Fish & Wildlife Service [(story)](https://www.peninsulaclarion.com/sports/refuge-notebook-new-technology-increases-efficiency-of-refuge-cameras/)
+
+[Australian Wildlife Conservancy](https://www.australianwildlife.org/) [(blog](https://www.australianwildlife.org/cutting-edge-technology-delivering-efficiency-gains-in-conservation/), [blog)](https://www.australianwildlife.org/efficiency-gains-at-the-cutting-edge-of-technology/)
+
+[Felidae Conservation Fund](https://felidaefund.org/) [(WildePod platform)](https://wildepod.org/) [(blog post)](https://abhaykashyap.com/blog/ai-powered-camera-trap-image-annotation-system/)
+
+[Alberta Biodiversity Monitoring Institute (ABMI)](https://www.abmi.ca/home.html) [(WildTrax platform)](https://www.wildtrax.ca/) [(blog post)](https://wildcams.ca/blog/the-abmi-visits-the-zoo/)
+
+[Shan Shui Conservation Center](http://en.shanshui.org/) [(blog post)](https://mp.weixin.qq.com/s/iOIQF3ckj0-rEG4yJgerYw?fbclid=IwAR0alwiWbe3udIcFvqqwm7y5qgr9hZpjr871FZIa-ErGUukZ7yJ3ZhgCevs) [(translated blog post)](https://mp-weixin-qq-com.translate.goog/s/iOIQF3ckj0-rEG4yJgerYw?fbclid=IwAR0alwiWbe3udIcFvqqwm7y5qgr9hZpjr871FZIa-ErGUukZ7yJ3ZhgCevs&_x_tr_sl=auto&_x_tr_tl=en&_x_tr_hl=en&_x_tr_pto=wapp)
+
+[Irvine Ranch Conservancy](http://www.irconservancy.org/) [(story)](https://www.ocregister.com/2022/03/30/ai-software-is-helping-researchers-focus-on-learning-about-ocs-wild-animals/)
+
+[Wildlife Protection Solutions](https://wildlifeprotectionsolutions.org/) [(story](https://customers.microsoft.com/en-us/story/1384184517929343083-wildlife-protection-solutions-nonprofit-ai-for-earth), [story)](https://www.enterpriseai.news/2023/02/20/ai-helps-wildlife-protection-solutions-safeguard-endangered-species/)
+
+[Road Ecology Center](https://roadecology.ucdavis.edu/), University of California, Davis [(Wildlife Observer Network platform)](https://wildlifeobserver.net/)
+
+[The Nature Conservancy in California](https://www.nature.org/en-us/about-us/where-we-work/united-states/california/) [(Animl platform)](https://github.com/tnc-ca-geo/animl-frontend)
+
+[San Diego Zoo Wildlife Alliance](https://science.sandiegozoo.org/) [(Animl R package)](https://github.com/conservationtechlab/animl)
+
+</details><br>
+
+
+>[!IMPORTANT]
+>If you would like to be added to this list or have any questions regarding MegaDetector and Pytorch-Wildlife, please [email us](zhongqimiao@microsoft.com) or join us in our Discord channel: [![](https://img.shields.io/badge/any_text-Join_us!-blue?logo=discord&label=PytorchWildife)](https://discord.gg/TeEVxzaYtm)
+