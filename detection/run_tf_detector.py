"""
Module to run a TensorFlow animal detection model on images.

The class TFDetector contains functions to load a TensorFlow detection model and run inference.
The main function in this script also render the predicted bounding boxes on images and
save the resulting images (with bounding boxes).

This script is not a good way to process lots of images (tens of thousands, say).
It does not facilitate checkpointing the results so if it crashes
you would have to start from scratch. If you want to run a detector (e.g. ours)
on lots of images, you should check out:

1) run_tf_detector_batch.py (for local execution)

2) https://github.com/microsoft/CameraTraps/tree/master/api/batch_processing
   (for running large jobs on Azure ML)

To run this script, we recommend you set up a conda virtual environment following instructions
in the Installation section on the main README, using `environment-detector.yml` as the
environment file where asked.

This is a good way to test our detector on a handful of images and
get super-satisfying, graphical results.  It's also a good way to see how
fast a detector model will run on a particular machine.

If you would like to *not* use the GPU on the machine, set the environment variable CUDA_VISIBLE_DEVICES to "-1"

If no output directory is specified, writes detections for c:\foo\bar.jpg to
c:\foo\bar_detections.jpg .

This script will only consider detections with > 0.1 confidence at all times. The `threshold` you
provide is only for rendering the results. If you need to see lower-confidence detections, you can change
DEFAULT_OUTPUT_CONFIDENCE_THRESHOLD.

Reference:
https://github.com/tensorflow/models/blob/master/research/object_detection/inference/detection_inference.py
"""


#%% Constants, imports, environment

import argparse
import glob
import os
import statistics
import sys
import time
import warnings

import humanfriendly
import numpy as np
from tqdm import tqdm

from ct_utils import truncate_float
import visualization.visualization_utils as viz_utils

# ignoring all "PIL cannot read EXIF metainfo for the images" warnings
warnings.filterwarnings('ignore', '(Possibly )?corrupt EXIF data', UserWarning)

# Metadata Warning, tag 256 had too many entries: 42, expected 1
warnings.filterwarnings('ignore', 'Metadata warning', UserWarning)

# Numpy FutureWarnings from tensorflow import
warnings.filterwarnings('ignore', category=FutureWarning)

import tensorflow as tf

print('TensorFlow version:', tf.__version__)
print('Is GPU available? tf.test.is_gpu_available:', tf.test.is_gpu_available())


#%% Classes

class ImagePathUtils:
    """A collection of utility functions supporting this stand-alone script"""

    # Stick this into filenames before the extension for the rendered result
    DETECTION_FILENAME_INSERT = '_detections'

    image_extensions = ['.jpg', '.jpeg', '.gif', '.png']

    @staticmethod
    def is_image_file(s):
        """
        Check a file's extension against a hard-coded set of image file extensions    '
        """
        ext = os.path.splitext(s)[1]
        return ext.lower() in ImagePathUtils.image_extensions

    @staticmethod
    def find_image_files(strings):
        """
        Given a list of strings that are potentially image file names, look for strings
        that actually look like image file names (based on extension).
        """
        return [s for s in strings if ImagePathUtils.is_image_file(s)]

    @staticmethod
    def find_images(dir_name, recursive=False):
        """
        Find all files in a directory that look like image file names
        """
        if recursive:
            strings = glob.glob(os.path.join(dir_name, '**', '*.*'), recursive=True)
        else:
            strings = glob.glob(os.path.join(dir_name, '*.*'))

        image_strings = ImagePathUtils.find_image_files(strings)

        return image_strings


class TFDetector:
    """
    A detector model loaded at the time of initialization. It is intended to be used with
    the MegaDetector (TF). The inference batch size is set to 1; code needs to be modified
    to support larger batch sizes, including resizing appropriately.
    """

    # Number of decimal places to round to for confidence and bbox coordinates
    CONF_DIGITS = 3
    COORD_DIGITS = 4

    # MegaDetector was trained with batch size of 1, and the resizing function is a part
    # of the inference graph
    BATCH_SIZE = 1

    # An enumeration of failure reasons
    FAILURE_TF_INFER = 'Failure TF inference'
    FAILURE_IMAGE_OPEN = 'Failure image access'

    DEFAULT_RENDERING_CONFIDENCE_THRESHOLD = 0.85  # to render bounding boxes
    DEFAULT_OUTPUT_CONFIDENCE_THRESHOLD = 0.1  # to include in the output json file

    DEFAULT_DETECTOR_LABEL_MAP = {
        '1': 'animal',
        '2': 'person',
        '4': 'vehicle'  # will be available in megadetector v4
    }

    NUM_DETECTOR_CATEGORIES = 4  # animal, person, group, vehicle - for color assignment

    def __init__(self, model_path):
        """Loads the model at model_path and start a tf.Session with this graph. The necessary
        input and output tensor handles are obtained also."""
        detection_graph = TFDetector.__load_model(model_path)
        self.tf_session = tf.Session(graph=detection_graph)

        self.image_tensor = detection_graph.get_tensor_by_name('image_tensor:0')
        self.box_tensor = detection_graph.get_tensor_by_name('detection_boxes:0')
        self.score_tensor = detection_graph.get_tensor_by_name('detection_scores:0')
        self.class_tensor = detection_graph.get_tensor_by_name('detection_classes:0')

    @staticmethod
    def round_and_make_float(d, precision=4):
        return truncate_float(float(d), precision=precision)

    @staticmethod
    def __convert_coords(np_array):
        """ Two effects: convert the numpy floats to Python floats, and also change the coordinates from
        [y1, x1, y2, x2] to [x1, y1, width_box, height_box] (in relative coordinates still).

        Args:
            np_array: array of predicted bounding box coordinates from the TF detector

        Returns: array of predicted bounding box coordinates as Python floats and in [x1, y1, width_box, height_box]

        """
        # change from [y1, x1, y2, x2] to [x1, y1, width_box, height_box]
        width_box = np_array[3] - np_array[1]
        height_box = np_array[2] - np_array[0]

        new = [np_array[1], np_array[0], width_box, height_box]  # cannot be a numpy array; needs to be a list

        # convert numpy floats to Python floats
        for i, d in enumerate(new):
            new[i] = TFDetector.round_and_make_float(d, precision=TFDetector.COORD_DIGITS)
        return new

    @staticmethod
    def __load_model(model_path):
        """Loads a detection model (i.e., create a graph) from a .pb file.

        Args:
            model_path: .pb file of the model.

        Returns: the loaded graph.

        """
        print('TFDetector: Loading graph...')
        detection_graph = tf.Graph()
        with detection_graph.as_default():
            od_graph_def = tf.GraphDef()
            with tf.gfile.GFile(model_path, 'rb') as fid:
                serialized_graph = fid.read()
                od_graph_def.ParseFromString(serialized_graph)
                tf.import_graph_def(od_graph_def, name='')
        print('TFDetector: Detection graph loaded.')

        return detection_graph

    def _generate_detections_one_image(self, image):
        np_im = np.asarray(image, np.uint8)
        im_w_batch_dim = np.expand_dims(np_im, axis=0)

        # need to change the above line to the following if supporting a batch size > 1 and resizing to the same size
        # np_images = [np.asarray(image, np.uint8) for image in images]
        # images_stacked = np.stack(np_images, axis=0) if len(images) > 1 else np.expand_dims(np_images[0], axis=0)

        # performs inference
        (box_tensor_out, score_tensor_out, class_tensor_out) = self.tf_session.run(
            [self.box_tensor, self.score_tensor, self.class_tensor],
            feed_dict={self.image_tensor: im_w_batch_dim})

        return box_tensor_out, score_tensor_out, class_tensor_out

    def generate_detections_one_image(self, image, image_id,
                                      detection_threshold=DEFAULT_OUTPUT_CONFIDENCE_THRESHOLD):
        """Apply the detector to an image.

        Args:
            image: the PIL Image object
            image_id: a path to identify the image; will be in the `file` field of the output object
            detection_threshold: confidence above which to include the detection proposal

        Returns:
        A dict with the following fields, see https://github.com/microsoft/CameraTraps/tree/siyu/inference_refactor/api/batch_processing#batch-processing-api-output-format
            - image_id (always present)
            - max_detection_conf
            - detections, which is a list of detection objects containing `category`, `conf` and `bbox`
            - failure
        """
        result = {
            'file': image_id
        }
        try:
            b_box, b_score, b_class = self._generate_detections_one_image(image)

            # our batch size is 1; need to loop the batch dim if supporting batch size > 1
            boxes, scores, classes = b_box[0], b_score[0], b_class[0]

            detections_cur_image = []  # will be empty for an image with no confident detections
            max_detection_conf = 0.0
            for b, s, c in zip(boxes, scores, classes):
                if s > detection_threshold:
                    detection_entry = {
                        'category': str(int(c)),  # use string type for the numerical class label, not int
                        'conf': truncate_float(float(s),  # cast to float for json serialization
                                               precision=TFDetector.CONF_DIGITS),
                        'bbox': TFDetector.__convert_coords(b)
                    }
                    detections_cur_image.append(detection_entry)
                    if s > max_detection_conf:
                        max_detection_conf = s

            result['max_detection_conf'] = truncate_float(float(max_detection_conf),
                                                          precision=TFDetector.CONF_DIGITS)
            result['detections'] = detections_cur_image

        except Exception as e:
            result['failure'] = TFDetector.FAILURE_TF_INFER
            print('TFDetector: image {} failed during inference: {}'.format(image_id, str(e)))

        return result


#%% Main function

def load_and_run_detector(model_file, image_file_names, output_dir,
                          render_confidence_threshold=TFDetector.DEFAULT_RENDERING_CONFIDENCE_THRESHOLD, 
<<<<<<< HEAD
                          crop_image=False):
=======
                          crop_images=False):
    
>>>>>>> 8d3d406c
    if len(image_file_names) == 0:
        print('Warning: no files available')
        return

    # load and run detector on target images, and visualize the results
    start_time = time.time()
    tf_detector = TFDetector(model_file)
    elapsed = time.time() - start_time
    print('Loaded model in {}'.format(humanfriendly.format_timespan(elapsed)))

    detection_results = []
    time_load = []
    time_infer = []

    # Dictionary mapping output file names to a collision-avoidance count.
    #
    # Since we'll be writing a bunch of files to the same folder, we rename
    # as necessary to avoid collisions.
    output_filename_collision_counts = {}

    def input_file_to_detection_file(fn,crop_index=-1):        
        """
        Append "_detctions" to fn, prepend the output folder.
        
        Because we may be mapping many directories to one, we can have filename
        collisions.  Resolve by adding integer suffixes for duplicate filenames.
        """
        fn = os.path.basename(fn).lower()                
        name, ext = os.path.splitext(fn)
        if crop_index >= 0:
            name += '_crop{:0>2d}'.format(crop_index)
        fn = '{}{}{}'.format(name, ImagePathUtils.DETECTION_FILENAME_INSERT, '.jpg')
        if fn in output_filename_collision_counts:
            n_collisions = output_filename_collision_counts[fn]
            fn = '{:0>4d}'.format(n_collisions) + '_' + fn
            output_filename_collision_counts[fn] = n_collisions + 1
        else:
            output_filename_collision_counts[fn] = 0
        fn = os.path.join(output_dir, fn)                
        return fn
    
    for im_file in tqdm(image_file_names):
        
        try:
            
            start_time = time.time()

            image = viz_utils.load_image(im_file)

            elapsed = time.time() - start_time
            time_load.append(elapsed)
            
        except Exception as e:
            
            print('Image {} cannot be loaded. Exception: {}'.format(im_file, e))
            result = {
                'file': im_file,
                'failure': TFDetector.FAILURE_IMAGE_OPEN
            }
            detection_results.append(result)
            continue

        try:
            
            start_time = time.time()

            result = tf_detector.generate_detections_one_image(image, im_file)
            detection_results.append(result)
          
            elapsed = time.time() - start_time
            time_infer.append(elapsed)
            
        except Exception as e:
            
            print('An error occurred while running the detector on image {}. Exception: {}'.format(im_file, e))
            continue
        
        try:
<<<<<<< HEAD
          if crop_image:
            images_cropped=viz_utils.cropImage(result['detections'], image)
        
            fn = os.path.basename(im_file).lower()
            name, ext = os.path.splitext(fn)
            fn = '{}{}{}'.format(name, ImagePathUtils.DETECTION_FILENAME_INSERT, '.jpg')  # save all as JPG
            if fn in output_file_names:
                n_collisions = output_file_names[fn]  # if there were a collision, the count is at least 1
                fn = str(n_collisions) + '_' + fn
                output_file_names[fn] = n_collisions + 1
            else:
                output_file_names[fn] = 0

            prefix=0 
           
            for i in images_cropped:
              output_full_path = os.path.join(output_dir, str(prefix)+'_'+fn)
              i.save(output_full_path)
              prefix+=1 
          else:
            # image is modified in place
            viz_utils.render_detection_bounding_boxes(result['detections'], image,
                                                      label_map=TFDetector.DEFAULT_DETECTOR_LABEL_MAP,
                                                      confidence_threshold=render_confidence_threshold)
            fn = os.path.basename(im_file).lower()
            name, ext = os.path.splitext(fn)
            fn = '{}{}{}'.format(name, ImagePathUtils.DETECTION_FILENAME_INSERT, '.jpg')  # save all as JPG
            if fn in output_file_names:
                n_collisions = output_file_names[fn]  # if there were a collision, the count is at least 1
                fn = str(n_collisions) + '_' + fn
                output_file_names[fn] = n_collisions + 1
            else:
                output_file_names[fn] = 0

            output_full_path = os.path.join(output_dir, fn)
            image.save(output_full_path)
            
=======
            
            if crop_images:
                              
                images_cropped = viz_utils.crop_image(result['detections'], image)
        
                for i_crop,cropped_image in enumerate(images_cropped):
                    output_full_path = input_file_to_detection_file(im_file,i_crop)
                    cropped_image.save(output_full_path)                    
                  
            else:
                
                # image is modified in place
                viz_utils.render_detection_bounding_boxes(result['detections'], image,
                                                          label_map=TFDetector.DEFAULT_DETECTOR_LABEL_MAP,
                                                          confidence_threshold=render_confidence_threshold)
                output_full_path = input_file_to_detection_file(im_file)
                image.save(output_full_path)
                
>>>>>>> 8d3d406c
        except Exception as e:
            print('Visualizing results on the image {} failed. Exception: {}'.format(im_file, e))
            continue
           
<<<<<<< HEAD

=======
    # ...for each image
        
>>>>>>> 8d3d406c
    ave_time_load = statistics.mean(time_load)
    ave_time_infer = statistics.mean(time_infer)
    if len(time_load) > 1 and len(time_infer) > 1:
        std_dev_time_load = humanfriendly.format_timespan(statistics.stdev(time_load))
        std_dev_time_infer = humanfriendly.format_timespan(statistics.stdev(time_infer))
    else:
        std_dev_time_load = 'not available'
        std_dev_time_infer = 'not available'
    print('On average, for each image,')
    print('- loading took {}, std dev is {}'.format(humanfriendly.format_timespan(ave_time_load),
                                                    std_dev_time_load))
    print('- inference took {}, std dev is {}'.format(humanfriendly.format_timespan(ave_time_infer),
                                                      std_dev_time_infer))


#%% Command-line driver

def main():
    parser = argparse.ArgumentParser(
        description='Module to run a TF animal detection model on images'
    )
    parser.add_argument(
        'detector_file',
        help='Path to .pb TensorFlow detector model file'
    )
    group = parser.add_mutually_exclusive_group(required=True)  # must specify either an image file or a directory
    group.add_argument(
        '--image_file',
        help='Single file to process, mutually exclusive with --image_dir')
    group.add_argument(
        '--image_dir',
        help='Directory to search for images, with optional recursion by adding --recursive'
    )
    parser.add_argument(
        '--recursive',
        action='store_true',
        help='Recurse into directories, only meaningful if using --image_dir'
    )
    parser.add_argument(
        '--output_dir',
        help='Directory for output images (defaults to same as input)'
    )
    parser.add_argument(
        '--threshold',
        type=float,
        default=TFDetector.DEFAULT_RENDERING_CONFIDENCE_THRESHOLD,
        help=('Confidence threshold between 0 and 1.0; only render boxes above this confidence'
              ' (but only boxes above 0.1 confidence will be considered at all)')
    )
    parser.add_argument(
        '--crop',
        default=False, 
        action="store_true",
<<<<<<< HEAD
        help='Whether to crop image before saving'
=======
        help='If set, produces separate output images for each crop, rather than adding bounding boxes to the original image'
>>>>>>> 8d3d406c
    )
    if len(sys.argv[1:]) == 0:
        parser.print_help()
        parser.exit()

    args = parser.parse_args()

    assert os.path.exists(args.detector_file), 'detector_file specified does not exist'
    assert 0.0 < args.threshold <= 1.0, 'Confidence threshold needs to be between 0 and 1'  # Python chained comparison

    if args.image_file:
        image_file_names = [args.image_file]
    else:
        image_file_names = ImagePathUtils.find_images(args.image_dir, args.recursive)

    print('Running detector on {} images...'.format(len(image_file_names)))

    if args.output_dir:
        os.makedirs(args.output_dir, exist_ok=True)
    else:
        if args.image_dir:
            args.output_dir = args.image_dir
        else:
            # but for a single image, args.image_dir is also None
            args.output_dir = os.path.dirname(args.image_file)
    
<<<<<<< HEAD
    if args.crop:
      crop_image=True
    else:
      crop_image=False  
   
=======
>>>>>>> 8d3d406c
    load_and_run_detector(model_file=args.detector_file,
                          image_file_names=image_file_names,
                          output_dir=args.output_dir,
                          render_confidence_threshold=args.threshold,
<<<<<<< HEAD
                          crop_image=crop_image)

=======
                          crop_images=args.crop)
>>>>>>> 8d3d406c

if __name__ == '__main__':
    
    main()


#%% Interactive driver
    
if False:
    
    #%%
    model_file = r'c:\temp\models\md_v4.1.0.pb'
    image_file_names = ImagePathUtils.find_images(r'c:\temp\demo_images\ssverymini')
    output_dir = r'c:\temp\demo_images\ssverymini'
    render_confidence_threshold = 0.8
    crop_images=True
    
    load_and_run_detector(model_file=model_file,
                          image_file_names=image_file_names,
                          output_dir=output_dir,
                          render_confidence_threshold=render_confidence_threshold,
                          crop_images=crop_images)
    <|MERGE_RESOLUTION|>--- conflicted
+++ resolved
@@ -268,12 +268,8 @@
 
 def load_and_run_detector(model_file, image_file_names, output_dir,
                           render_confidence_threshold=TFDetector.DEFAULT_RENDERING_CONFIDENCE_THRESHOLD, 
-<<<<<<< HEAD
-                          crop_image=False):
-=======
                           crop_images=False):
     
->>>>>>> 8d3d406c
     if len(image_file_names) == 0:
         print('Warning: no files available')
         return
@@ -352,45 +348,6 @@
             continue
         
         try:
-<<<<<<< HEAD
-          if crop_image:
-            images_cropped=viz_utils.cropImage(result['detections'], image)
-        
-            fn = os.path.basename(im_file).lower()
-            name, ext = os.path.splitext(fn)
-            fn = '{}{}{}'.format(name, ImagePathUtils.DETECTION_FILENAME_INSERT, '.jpg')  # save all as JPG
-            if fn in output_file_names:
-                n_collisions = output_file_names[fn]  # if there were a collision, the count is at least 1
-                fn = str(n_collisions) + '_' + fn
-                output_file_names[fn] = n_collisions + 1
-            else:
-                output_file_names[fn] = 0
-
-            prefix=0 
-           
-            for i in images_cropped:
-              output_full_path = os.path.join(output_dir, str(prefix)+'_'+fn)
-              i.save(output_full_path)
-              prefix+=1 
-          else:
-            # image is modified in place
-            viz_utils.render_detection_bounding_boxes(result['detections'], image,
-                                                      label_map=TFDetector.DEFAULT_DETECTOR_LABEL_MAP,
-                                                      confidence_threshold=render_confidence_threshold)
-            fn = os.path.basename(im_file).lower()
-            name, ext = os.path.splitext(fn)
-            fn = '{}{}{}'.format(name, ImagePathUtils.DETECTION_FILENAME_INSERT, '.jpg')  # save all as JPG
-            if fn in output_file_names:
-                n_collisions = output_file_names[fn]  # if there were a collision, the count is at least 1
-                fn = str(n_collisions) + '_' + fn
-                output_file_names[fn] = n_collisions + 1
-            else:
-                output_file_names[fn] = 0
-
-            output_full_path = os.path.join(output_dir, fn)
-            image.save(output_full_path)
-            
-=======
             
             if crop_images:
                               
@@ -409,17 +366,12 @@
                 output_full_path = input_file_to_detection_file(im_file)
                 image.save(output_full_path)
                 
->>>>>>> 8d3d406c
         except Exception as e:
             print('Visualizing results on the image {} failed. Exception: {}'.format(im_file, e))
             continue
            
-<<<<<<< HEAD
-
-=======
     # ...for each image
         
->>>>>>> 8d3d406c
     ave_time_load = statistics.mean(time_load)
     ave_time_infer = statistics.mean(time_infer)
     if len(time_load) > 1 and len(time_infer) > 1:
@@ -473,11 +425,7 @@
         '--crop',
         default=False, 
         action="store_true",
-<<<<<<< HEAD
-        help='Whether to crop image before saving'
-=======
         help='If set, produces separate output images for each crop, rather than adding bounding boxes to the original image'
->>>>>>> 8d3d406c
     )
     if len(sys.argv[1:]) == 0:
         parser.print_help()
@@ -504,24 +452,11 @@
             # but for a single image, args.image_dir is also None
             args.output_dir = os.path.dirname(args.image_file)
     
-<<<<<<< HEAD
-    if args.crop:
-      crop_image=True
-    else:
-      crop_image=False  
-   
-=======
->>>>>>> 8d3d406c
     load_and_run_detector(model_file=args.detector_file,
                           image_file_names=image_file_names,
                           output_dir=args.output_dir,
                           render_confidence_threshold=args.threshold,
-<<<<<<< HEAD
-                          crop_image=crop_image)
-
-=======
                           crop_images=args.crop)
->>>>>>> 8d3d406c
 
 if __name__ == '__main__':
     
