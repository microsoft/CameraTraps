--- conflicted
+++ resolved
@@ -121,11 +121,7 @@
     print('Finished image loading'); sys.stdout.flush()
     
     
-<<<<<<< HEAD
-def consumer_func(q,return_queue,model_file,confidence_threshold, pbar, quiet = False):
-=======
-def consumer_func(q,return_queue,model_file,confidence_threshold,image_size=None):
->>>>>>> 48b35871
+def consumer_func(q,return_queue,model_file,confidence_threshold,pbar,image_size=None,quiet=True):
     """ 
     Consumer function; only used when using the (optional) image queue.
     
@@ -153,21 +149,17 @@
         image = r[1]
         if verbose:
             print('De-queued image {}'.format(im_file)); sys.stdout.flush()
-<<<<<<< HEAD
-        results.append(process_image(im_file,detector,confidence_threshold,image, quiet = quiet))
-        pbar.update(1)
-=======
         results.append(process_image(im_file=im_file,detector=detector,
                                      confidence_threshold=confidence_threshold,
-                                     image=image,quiet=True,image_size=image_size))
->>>>>>> 48b35871
+                                     image=image,quiet=quiet,image_size=image_size))
+        pbar.update(1)
         if verbose:
             print('Processed image {}'.format(im_file)); sys.stdout.flush()
         q.task_done()
             
 
 def run_detector_with_image_queue(image_files,model_file,confidence_threshold,
-                                  quiet=False,image_size=None):
+                                  quiet=True,image_size=None):
     """
     Driver function for the (optional) multiprocessing-based image queue; only used when --use_image_queue
     is specified.  Starts a reader process to read images from disk, but processes images in the 
@@ -198,15 +190,6 @@
 
     if run_separate_consumer_process:
         if use_threads_for_queue:
-<<<<<<< HEAD
-            consumer = Thread(target=consumer_func,args=(q,return_queue,model_file,confidence_threshold,pbar))
-        else:
-            consumer = Process(target=consumer_func,args=(q,return_queue,model_file,confidence_threshold,pbar))
-        consumer.daemon = True
-        consumer.start()
-    else:
-        consumer_func(q,return_queue,model_file,confidence_threshold, pbar, quiet = quiet)
-=======
             consumer = Thread(target=consumer_func,args=(q,return_queue,model_file,
                                                          confidence_threshold,image_size,))
         else:
@@ -215,8 +198,7 @@
         consumer.daemon = True
         consumer.start()
     else:
-        consumer_func(q,return_queue,model_file,confidence_threshold,image_size)
->>>>>>> 48b35871
+        consumer_func(q,return_queue,model_file,confidence_threshold,pbar,image_size,quiet = quiet)
 
     producer.join()
     print('Producer finished')
