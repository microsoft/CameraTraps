--- conflicted
+++ resolved
@@ -14,13 +14,6 @@
 import shutil
 import argparse
 
-<<<<<<< HEAD
-from tqdm import tqdm
-
-import cv2
-
-=======
->>>>>>> d7fb3282
 from detection import run_tf_detector_batch
 from visualization import visualize_detector_output
 from ct_utils import args_to_object
@@ -28,69 +21,6 @@
 from detection.video_utils import frames_to_video
 
 
-<<<<<<< HEAD
-#%% Function for rendering frames to video and vice-versa
-
-# http://tsaith.github.io/combine-images-into-a-video-with-python-3-and-opencv-3.html
-
-def frames_to_video(images, Fs, output_file_name):
-
-    if len(images) == 0:
-        return
-
-    # Determine the width and height from the first image
-    frame = cv2.imread(images[0])
-    cv2.imshow('video',frame)
-    height, width, channels = frame.shape
-
-    # Define the codec and create VideoWriter object
-    fourcc = cv2.VideoWriter_fourcc(*'mp4v') # Be sure to use lower case
-    out = cv2.VideoWriter(output_file_name, fourcc, Fs, (width, height))
-
-    for image in images:
-        frame = cv2.imread(image)
-        out.write(frame)
-
-    out.release()
-    cv2.destroyAllWindows()
-
-
-# https://stackoverflow.com/questions/33311153/python-extracting-and-saving-video-frames
-
-def video_to_frames(input_video_file,output_folder):
-
-    vidcap = cv2.VideoCapture(input_video_file)
-    n_frames = int(vidcap.get(cv2.CAP_PROP_FRAME_COUNT))
-    Fs = vidcap.get(cv2.CAP_PROP_FPS)
-    print('Reading {} frames at {} Hz from {}'.format(n_frames,Fs,input_video_file))
-
-    frame_filenames = []
-
-    for frame_number in tqdm(range(0,n_frames)):
-
-        success,image = vidcap.read()
-        if not success:
-            print('Read terminating at frame {} of {}'.format(frame_number,n_frames))
-            break
-
-        frame_filename = 'frame{:05d}.jpg'.format(frame_number)
-        frame_filename = os.path.join(output_folder,frame_filename)
-        frame_filenames.append(frame_filename)
-        try:
-            cv2.imwrite(frame_filename,image)
-            assert os.path.isfile(frame_filename)
-        except KeyboardInterrupt:
-            raise
-        except Exception as e:
-            print('Error on frame {} of {}: {}'.format(frame_number,n_frames,str(e)))
-
-    print('\nExtracted {} of {} frames'.format(len(frame_filenames),n_frames))
-
-    return frame_filenames,Fs
-
-
-=======
->>>>>>> d7fb3282
 #%% Main function
 
 class ProcessVideoOptions:
