--- conflicted
+++ resolved
@@ -204,14 +204,15 @@
 }
 ```
 
-<<<<<<< HEAD
-- To &ldquo;test drive&rdquo; this model on small sets of images and get super-satisfying visual output, we provide [run_tf_detector.py](https://github.com/Microsoft/CameraTraps/blob/master/detection/run_tf_detector.py), an example script for invoking this detector on new images.  This script doesn&rsquo;t depend on anything else in our repo, so you can download it and give it a try.  [Let us know](mailto:cameratraps@microsoft.com) how it works on your images!
+
+- To "test drive" this model on small sets of images and get super-satisfying visual output, we provide [run_tf_detector.py](https://github.com/Microsoft/CameraTraps/blob/master/detection/run_tf_detector.py), an example script for invoking this detector on new images.  This script doesn&rsquo;t depend on anything else in our repo, so you can download it and give it a try.  [Let us know](mailto:cameratraps@microsoft.com) how it works on your images!
+
  You can test it directly on Google Colaboratory <a href="https://colab.research.google.com/github/microsoft/CameraTraps/blob/master/detection/Microsoft_CameraTraps.ipynb"><img src="https://colab.research.google.com/assets/colab-badge.svg" alt="Open In Colab"/></a>
+ 
 - To apply this model to larger image sets on a single machine, we recommend a slightly different script, [run_tf_detector_batch](https://github.com/Microsoft/CameraTraps/blob/master/detection/run_tf_detector_batch.py).  This outputs data in the same format as our [batch processing API](https://github.com/microsoft/CameraTraps/tree/master/api/batch_processing), so you can leverage all of our post-processing tools.
 - Speaking of which, when we process loads of images from collaborators, we use our [batch processing API](https://github.com/microsoft/CameraTraps/tree/master/api/batch_processing), which we can make available externally on request.  [Email us](mailto:cameratraps@microsoft.com) for more information.
-=======
+
 ## Tell me more about why detectors are a good first step for camera trap images
->>>>>>> 079acfb1
 
 Can do!  See these [slides](http://dmorris.net/misc/cameratraps/ai4e_camera_traps_overview).
 
